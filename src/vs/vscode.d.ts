/*---------------------------------------------------------------------------------------------
 *  Copyright (c) Microsoft Corporation. All rights reserved.
 *  Licensed under the MIT License. See License.txt in the project root for license information.
 *--------------------------------------------------------------------------------------------*/

declare module 'vscode' {

	/**
	 * The version of the editor.
	 */
	export const version: string;

	/**
	 * Represents a reference to a command. Provides a title which
	 * will be used to represent a command in the UI and, optionally,
	 * an array of arguments which will be passed to the command handler
	 * function when invoked.
	 */
	export interface Command {
		/**
		 * Title of the command, like `save`.
		 */
		title: string;

		/**
		 * The identifier of the actual command handler.
		 * @see [commands.registerCommand](#commands.registerCommand).
		 */
		command: string;

		/**
		 * A tooltip for the command, when represented in the UI.
		 */
		tooltip?: string;

		/**
		 * Arguments that the command handler should be
		 * invoked with.
		 */
		arguments?: any[];
	}

	/**
	 * Represents a line of text, such as a line of source code.
	 *
	 * TextLine objects are __immutable__. When a [document](#TextDocument) changes,
	 * previously retrieved lines will not represent the latest state.
	 */
	export interface TextLine {

		/**
		 * The zero-based line number.
		 */
		readonly lineNumber: number;

		/**
		 * The text of this line without the line separator characters.
		 */
		readonly text: string;

		/**
		 * The range this line covers without the line separator characters.
		 */
		readonly range: Range;

		/**
		 * The range this line covers with the line separator characters.
		 */
		readonly rangeIncludingLineBreak: Range;

		/**
		 * The offset of the first character which is not a whitespace character as defined
		 * by `/\s/`. **Note** that if a line is all whitespace the length of the line is returned.
		 */
		readonly firstNonWhitespaceCharacterIndex: number;

		/**
		 * Whether this line is whitespace only, shorthand
		 * for [TextLine.firstNonWhitespaceCharacterIndex](#TextLine.firstNonWhitespaceCharacterIndex) === [TextLine.text.length](#TextLine.text).
		 */
		readonly isEmptyOrWhitespace: boolean;
	}

	/**
	 * Represents a text document, such as a source file. Text documents have
	 * [lines](#TextLine) and knowledge about an underlying resource like a file.
	 */
	export interface TextDocument {

		/**
		 * The associated uri for this document.
		 *
		 * *Note* that most documents use the `file`-scheme, which means they are files on disk. However, **not** all documents are
		 * saved on disk and therefore the `scheme` must be checked before trying to access the underlying file or siblings on disk.
		 *
		 * @see [FileSystemProvider](#FileSystemProvider)
		 * @see [TextDocumentContentProvider](#TextDocumentContentProvider)
		 */
		readonly uri: Uri;

		/**
		 * The file system path of the associated resource. Shorthand
		 * notation for [TextDocument.uri.fsPath](#TextDocument.uri). Independent of the uri scheme.
		 */
		readonly fileName: string;

		/**
		 * Is this document representing an untitled file which has never been saved yet. *Note* that
		 * this does not mean the document will be saved to disk, use [`uri.scheme`](#Uri.scheme)
		 * to figure out where a document will be [saved](#FileSystemProvider), e.g. `file`, `ftp` etc.
		 */
		readonly isUntitled: boolean;

		/**
		 * The identifier of the language associated with this document.
		 */
		readonly languageId: string;

		/**
		 * The version number of this document (it will strictly increase after each
		 * change, including undo/redo).
		 */
		readonly version: number;

		/**
		 * `true` if there are unpersisted changes.
		 */
		readonly isDirty: boolean;

		/**
		 * `true` if the document have been closed. A closed document isn't synchronized anymore
		 * and won't be re-used when the same resource is opened again.
		 */
		readonly isClosed: boolean;

		/**
		 * Save the underlying file.
		 *
		 * @return A promise that will resolve to true when the file
		 * has been saved. If the file was not dirty or the save failed,
		 * will return false.
		 */
		save(): Thenable<boolean>;

		/**
		 * The [end of line](#EndOfLine) sequence that is predominately
		 * used in this document.
		 */
		readonly eol: EndOfLine;

		/**
		 * The number of lines in this document.
		 */
		readonly lineCount: number;

		/**
		 * Returns a text line denoted by the line number. Note
		 * that the returned object is *not* live and changes to the
		 * document are not reflected.
		 *
		 * @param line A line number in [0, lineCount).
		 * @return A [line](#TextLine).
		 */
		lineAt(line: number): TextLine;

		/**
		 * Returns a text line denoted by the position. Note
		 * that the returned object is *not* live and changes to the
		 * document are not reflected.
		 *
		 * The position will be [adjusted](#TextDocument.validatePosition).
		 *
		 * @see [TextDocument.lineAt](#TextDocument.lineAt)
		 * @param position A position.
		 * @return A [line](#TextLine).
		 */
		lineAt(position: Position): TextLine;

		/**
		 * Converts the position to a zero-based offset.
		 *
		 * The position will be [adjusted](#TextDocument.validatePosition).
		 *
		 * @param position A position.
		 * @return A valid zero-based offset.
		 */
		offsetAt(position: Position): number;

		/**
		 * Converts a zero-based offset to a position.
		 *
		 * @param offset A zero-based offset.
		 * @return A valid [position](#Position).
		 */
		positionAt(offset: number): Position;

		/**
		 * Get the text of this document. A substring can be retrieved by providing
		 * a range. The range will be [adjusted](#TextDocument.validateRange).
		 *
		 * @param range Include only the text included by the range.
		 * @return The text inside the provided range or the entire text.
		 */
		getText(range?: Range): string;

		/**
		 * Get a word-range at the given position. By default words are defined by
		 * common separators, like space, -, _, etc. In addition, per language custom
		 * [word definitions](#LanguageConfiguration.wordPattern) can be defined. It
		 * is also possible to provide a custom regular expression.
		 *
		 * * *Note 1:* A custom regular expression must not match the empty string and
		 * if it does, it will be ignored.
		 * * *Note 2:* A custom regular expression will fail to match multiline strings
		 * and in the name of speed regular expressions should not match words with
		 * spaces. Use [`TextLine.text`](#TextLine.text) for more complex, non-wordy, scenarios.
		 *
		 * The position will be [adjusted](#TextDocument.validatePosition).
		 *
		 * @param position A position.
		 * @param regex Optional regular expression that describes what a word is.
		 * @return A range spanning a word, or `undefined`.
		 */
		getWordRangeAtPosition(position: Position, regex?: RegExp): Range | undefined;

		/**
		 * Ensure a range is completely contained in this document.
		 *
		 * @param range A range.
		 * @return The given range or a new, adjusted range.
		 */
		validateRange(range: Range): Range;

		/**
		 * Ensure a position is contained in the range of this document.
		 *
		 * @param position A position.
		 * @return The given position or a new, adjusted position.
		 */
		validatePosition(position: Position): Position;
	}

	/**
	 * Represents a line and character position, such as
	 * the position of the cursor.
	 *
	 * Position objects are __immutable__. Use the [with](#Position.with) or
	 * [translate](#Position.translate) methods to derive new positions
	 * from an existing position.
	 */
	export class Position {

		/**
		 * The zero-based line value.
		 */
		readonly line: number;

		/**
		 * The zero-based character value.
		 */
		readonly character: number;

		/**
		 * @param line A zero-based line value.
		 * @param character A zero-based character value.
		 */
		constructor(line: number, character: number);

		/**
		 * Check if this position is before `other`.
		 *
		 * @param other A position.
		 * @return `true` if position is on a smaller line
		 * or on the same line on a smaller character.
		 */
		isBefore(other: Position): boolean;

		/**
		 * Check if this position is before or equal to `other`.
		 *
		 * @param other A position.
		 * @return `true` if position is on a smaller line
		 * or on the same line on a smaller or equal character.
		 */
		isBeforeOrEqual(other: Position): boolean;

		/**
		 * Check if this position is after `other`.
		 *
		 * @param other A position.
		 * @return `true` if position is on a greater line
		 * or on the same line on a greater character.
		 */
		isAfter(other: Position): boolean;

		/**
		 * Check if this position is after or equal to `other`.
		 *
		 * @param other A position.
		 * @return `true` if position is on a greater line
		 * or on the same line on a greater or equal character.
		 */
		isAfterOrEqual(other: Position): boolean;

		/**
		 * Check if this position is equal to `other`.
		 *
		 * @param other A position.
		 * @return `true` if the line and character of the given position are equal to
		 * the line and character of this position.
		 */
		isEqual(other: Position): boolean;

		/**
		 * Compare this to `other`.
		 *
		 * @param other A position.
		 * @return A number smaller than zero if this position is before the given position,
		 * a number greater than zero if this position is after the given position, or zero when
		 * this and the given position are equal.
		 */
		compareTo(other: Position): number;

		/**
		 * Create a new position relative to this position.
		 *
		 * @param lineDelta Delta value for the line value, default is `0`.
		 * @param characterDelta Delta value for the character value, default is `0`.
		 * @return A position which line and character is the sum of the current line and
		 * character and the corresponding deltas.
		 */
		translate(lineDelta?: number, characterDelta?: number): Position;

		/**
		 * Derived a new position relative to this position.
		 *
		 * @param change An object that describes a delta to this position.
		 * @return A position that reflects the given delta. Will return `this` position if the change
		 * is not changing anything.
		 */
		translate(change: { lineDelta?: number; characterDelta?: number; }): Position;

		/**
		 * Create a new position derived from this position.
		 *
		 * @param line Value that should be used as line value, default is the [existing value](#Position.line)
		 * @param character Value that should be used as character value, default is the [existing value](#Position.character)
		 * @return A position where line and character are replaced by the given values.
		 */
		with(line?: number, character?: number): Position;

		/**
		 * Derived a new position from this position.
		 *
		 * @param change An object that describes a change to this position.
		 * @return A position that reflects the given change. Will return `this` position if the change
		 * is not changing anything.
		 */
		with(change: { line?: number; character?: number; }): Position;
	}

	/**
	 * A range represents an ordered pair of two positions.
	 * It is guaranteed that [start](#Range.start).isBeforeOrEqual([end](#Range.end))
	 *
	 * Range objects are __immutable__. Use the [with](#Range.with),
	 * [intersection](#Range.intersection), or [union](#Range.union) methods
	 * to derive new ranges from an existing range.
	 */
	export class Range {

		/**
		 * The start position. It is before or equal to [end](#Range.end).
		 */
		readonly start: Position;

		/**
		 * The end position. It is after or equal to [start](#Range.start).
		 */
		readonly end: Position;

		/**
		 * Create a new range from two positions. If `start` is not
		 * before or equal to `end`, the values will be swapped.
		 *
		 * @param start A position.
		 * @param end A position.
		 */
		constructor(start: Position, end: Position);

		/**
		 * Create a new range from number coordinates. It is a shorter equivalent of
		 * using `new Range(new Position(startLine, startCharacter), new Position(endLine, endCharacter))`
		 *
		 * @param startLine A zero-based line value.
		 * @param startCharacter A zero-based character value.
		 * @param endLine A zero-based line value.
		 * @param endCharacter A zero-based character value.
		 */
		constructor(startLine: number, startCharacter: number, endLine: number, endCharacter: number);

		/**
		 * `true` if `start` and `end` are equal.
		 */
		isEmpty: boolean;

		/**
		 * `true` if `start.line` and `end.line` are equal.
		 */
		isSingleLine: boolean;

		/**
		 * Check if a position or a range is contained in this range.
		 *
		 * @param positionOrRange A position or a range.
		 * @return `true` if the position or range is inside or equal
		 * to this range.
		 */
		contains(positionOrRange: Position | Range): boolean;

		/**
		 * Check if `other` equals this range.
		 *
		 * @param other A range.
		 * @return `true` when start and end are [equal](#Position.isEqual) to
		 * start and end of this range.
		 */
		isEqual(other: Range): boolean;

		/**
		 * Intersect `range` with this range and returns a new range or `undefined`
		 * if the ranges have no overlap.
		 *
		 * @param range A range.
		 * @return A range of the greater start and smaller end positions. Will
		 * return undefined when there is no overlap.
		 */
		intersection(range: Range): Range | undefined;

		/**
		 * Compute the union of `other` with this range.
		 *
		 * @param other A range.
		 * @return A range of smaller start position and the greater end position.
		 */
		union(other: Range): Range;

		/**
		 * Derived a new range from this range.
		 *
		 * @param start A position that should be used as start. The default value is the [current start](#Range.start).
		 * @param end A position that should be used as end. The default value is the [current end](#Range.end).
		 * @return A range derived from this range with the given start and end position.
		 * If start and end are not different `this` range will be returned.
		 */
		with(start?: Position, end?: Position): Range;

		/**
		 * Derived a new range from this range.
		 *
		 * @param change An object that describes a change to this range.
		 * @return A range that reflects the given change. Will return `this` range if the change
		 * is not changing anything.
		 */
		with(change: { start?: Position, end?: Position }): Range;
	}

	/**
	 * Represents a text selection in an editor.
	 */
	export class Selection extends Range {

		/**
		 * The position at which the selection starts.
		 * This position might be before or after [active](#Selection.active).
		 */
		anchor: Position;

		/**
		 * The position of the cursor.
		 * This position might be before or after [anchor](#Selection.anchor).
		 */
		active: Position;

		/**
		 * Create a selection from two positions.
		 *
		 * @param anchor A position.
		 * @param active A position.
		 */
		constructor(anchor: Position, active: Position);

		/**
		 * Create a selection from four coordinates.
		 *
		 * @param anchorLine A zero-based line value.
		 * @param anchorCharacter A zero-based character value.
		 * @param activeLine A zero-based line value.
		 * @param activeCharacter A zero-based character value.
		 */
		constructor(anchorLine: number, anchorCharacter: number, activeLine: number, activeCharacter: number);

		/**
		 * A selection is reversed if [active](#Selection.active).isBefore([anchor](#Selection.anchor)).
		 */
		isReversed: boolean;
	}

	/**
	 * Represents sources that can cause [selection change events](#window.onDidChangeTextEditorSelection).
	*/
	export enum TextEditorSelectionChangeKind {
		/**
		 * Selection changed due to typing in the editor.
		 */
		Keyboard = 1,
		/**
		 * Selection change due to clicking in the editor.
		 */
		Mouse = 2,
		/**
		 * Selection changed because a command ran.
		 */
		Command = 3
	}

	/**
	 * Represents an event describing the change in a [text editor's selections](#TextEditor.selections).
	 */
	export interface TextEditorSelectionChangeEvent {
		/**
		 * The [text editor](#TextEditor) for which the selections have changed.
		 */
		textEditor: TextEditor;
		/**
		 * The new value for the [text editor's selections](#TextEditor.selections).
		 */
		selections: Selection[];
		/**
		 * The [change kind](#TextEditorSelectionChangeKind) which has triggered this
		 * event. Can be `undefined`.
		 */
		kind?: TextEditorSelectionChangeKind;
	}

	/**
	 * Represents an event describing the change in a [text editor's visible ranges](#TextEditor.visibleRanges).
	 */
	export interface TextEditorVisibleRangesChangeEvent {
		/**
		 * The [text editor](#TextEditor) for which the visible ranges have changed.
		 */
		textEditor: TextEditor;
		/**
		 * The new value for the [text editor's visible ranges](#TextEditor.visibleRanges).
		 */
		visibleRanges: Range[];
	}

	/**
	 * Represents an event describing the change in a [text editor's options](#TextEditor.options).
	 */
	export interface TextEditorOptionsChangeEvent {
		/**
		 * The [text editor](#TextEditor) for which the options have changed.
		 */
		textEditor: TextEditor;
		/**
		 * The new value for the [text editor's options](#TextEditor.options).
		 */
		options: TextEditorOptions;
	}

	/**
	 * Represents an event describing the change of a [text editor's view column](#TextEditor.viewColumn).
	 */
	export interface TextEditorViewColumnChangeEvent {
		/**
		 * The [text editor](#TextEditor) for which the view column has changed.
		 */
		textEditor: TextEditor;
		/**
		 * The new value for the [text editor's view column](#TextEditor.viewColumn).
		 */
		viewColumn: ViewColumn;
	}

	/**
	 * Rendering style of the cursor.
	 */
	export enum TextEditorCursorStyle {
		/**
		 * Render the cursor as a vertical thick line.
		 */
		Line = 1,
		/**
		 * Render the cursor as a block filled.
		 */
		Block = 2,
		/**
		 * Render the cursor as a thick horizontal line.
		 */
		Underline = 3,
		/**
		 * Render the cursor as a vertical thin line.
		 */
		LineThin = 4,
		/**
		 * Render the cursor as a block outlined.
		 */
		BlockOutline = 5,
		/**
		 * Render the cursor as a thin horizontal line.
		 */
		UnderlineThin = 6
	}

	/**
	 * Rendering style of the line numbers.
	 */
	export enum TextEditorLineNumbersStyle {
		/**
		 * Do not render the line numbers.
		 */
		Off = 0,
		/**
		 * Render the line numbers.
		 */
		On = 1,
		/**
		 * Render the line numbers with values relative to the primary cursor location.
		 */
		Relative = 2
	}

	/**
	 * Represents a [text editor](#TextEditor)'s [options](#TextEditor.options).
	 */
	export interface TextEditorOptions {

		/**
		 * The size in spaces a tab takes. This is used for two purposes:
		 *  - the rendering width of a tab character;
		 *  - the number of spaces to insert when [insertSpaces](#TextEditorOptions.insertSpaces) is true.
		 *
		 * When getting a text editor's options, this property will always be a number (resolved).
		 * When setting a text editor's options, this property is optional and it can be a number or `"auto"`.
		 */
		tabSize?: number | string;

		/**
		 * When pressing Tab insert [n](#TextEditorOptions.tabSize) spaces.
		 * When getting a text editor's options, this property will always be a boolean (resolved).
		 * When setting a text editor's options, this property is optional and it can be a boolean or `"auto"`.
		 */
		insertSpaces?: boolean | string;

		/**
		 * The rendering style of the cursor in this editor.
		 * When getting a text editor's options, this property will always be present.
		 * When setting a text editor's options, this property is optional.
		 */
		cursorStyle?: TextEditorCursorStyle;

		/**
		 * Render relative line numbers w.r.t. the current line number.
		 * When getting a text editor's options, this property will always be present.
		 * When setting a text editor's options, this property is optional.
		 */
		lineNumbers?: TextEditorLineNumbersStyle;
	}

	/**
	 * Represents a handle to a set of decorations
	 * sharing the same [styling options](#DecorationRenderOptions) in a [text editor](#TextEditor).
	 *
	 * To get an instance of a `TextEditorDecorationType` use
	 * [createTextEditorDecorationType](#window.createTextEditorDecorationType).
	 */
	export interface TextEditorDecorationType {

		/**
		 * Internal representation of the handle.
		 */
		readonly key: string;

		/**
		 * Remove this decoration type and all decorations on all text editors using it.
		 */
		dispose(): void;
	}

	/**
	 * Represents different [reveal](#TextEditor.revealRange) strategies in a text editor.
	 */
	export enum TextEditorRevealType {
		/**
		 * The range will be revealed with as little scrolling as possible.
		 */
		Default = 0,
		/**
		 * The range will always be revealed in the center of the viewport.
		 */
		InCenter = 1,
		/**
		 * If the range is outside the viewport, it will be revealed in the center of the viewport.
		 * Otherwise, it will be revealed with as little scrolling as possible.
		 */
		InCenterIfOutsideViewport = 2,
		/**
		 * The range will always be revealed at the top of the viewport.
		 */
		AtTop = 3
	}

	/**
	 * Represents different positions for rendering a decoration in an [overview ruler](#DecorationRenderOptions.overviewRulerLane).
	 * The overview ruler supports three lanes.
	 */
	export enum OverviewRulerLane {
		Left = 1,
		Center = 2,
		Right = 4,
		Full = 7
	}

	/**
	 * Describes the behavior of decorations when typing/editing at their edges.
	 */
	export enum DecorationRangeBehavior {
		/**
		 * The decoration's range will widen when edits occur at the start or end.
		 */
		OpenOpen = 0,
		/**
		 * The decoration's range will not widen when edits occur at the start of end.
		 */
		ClosedClosed = 1,
		/**
		 * The decoration's range will widen when edits occur at the start, but not at the end.
		 */
		OpenClosed = 2,
		/**
		 * The decoration's range will widen when edits occur at the end, but not at the start.
		 */
		ClosedOpen = 3
	}

	/**
	 * Represents options to configure the behavior of showing a [document](#TextDocument) in an [editor](#TextEditor).
	 */
	export interface TextDocumentShowOptions {
		/**
		 * An optional view column in which the [editor](#TextEditor) should be shown.
		 * The default is the [active](#ViewColumn.Active), other values are adjusted to
		 * be `Min(column, columnCount + 1)`, the [active](#ViewColumn.Active)-column is
		 * not adjusted. Use [`ViewColumn.Beside`](#ViewColumn.Beside) to open the
		 * editor to the side of the currently active one.
		 */
		viewColumn?: ViewColumn;

		/**
		 * An optional flag that when `true` will stop the [editor](#TextEditor) from taking focus.
		 */
		preserveFocus?: boolean;

		/**
		 * An optional flag that controls if an [editor](#TextEditor)-tab will be replaced
		 * with the next editor or if it will be kept.
		 */
		preview?: boolean;

		/**
		 * An optional selection to apply for the document in the [editor](#TextEditor).
		 */
		selection?: Range;
	}

	/**
	 * A reference to one of the workbench colors as defined in https://code.visualstudio.com/docs/getstarted/theme-color-reference.
	 * Using a theme color is preferred over a custom color as it gives theme authors and users the possibility to change the color.
	 */
	export class ThemeColor {

		/**
		 * Creates a reference to a theme color.
		 * @param id of the color. The available colors are listed in https://code.visualstudio.com/docs/getstarted/theme-color-reference.
		 */
		constructor(id: string);
	}

	/**
	 * A reference to a named icon. Currently only [File](#ThemeIcon.File) and [Folder](#ThemeIcon.Folder) are supported.
	 * Using a theme icon is preferred over a custom icon as it gives theme authors the possibility to change the icons.
	 */
	export class ThemeIcon {
		/**
		 * Reference to a icon representing a file. The icon is taken from the current file icon theme or a placeholder icon.
		 */
		static readonly File: ThemeIcon;

		/**
		 * Reference to a icon representing a folder. The icon is taken from the current file icon theme or a placeholder icon.
		 */
		static readonly Folder: ThemeIcon;

		private constructor(id: string);
	}

	/**
	 * Represents theme specific rendering styles for a [text editor decoration](#TextEditorDecorationType).
	 */
	export interface ThemableDecorationRenderOptions {
		/**
		 * Background color of the decoration. Use rgba() and define transparent background colors to play well with other decorations.
		 * Alternatively a color from the color registry can be [referenced](#ThemeColor).
		 */
		backgroundColor?: string | ThemeColor;

		/**
		 * CSS styling property that will be applied to text enclosed by a decoration.
		 */
		outline?: string;

		/**
		 * CSS styling property that will be applied to text enclosed by a decoration.
		 * Better use 'outline' for setting one or more of the individual outline properties.
		 */
		outlineColor?: string | ThemeColor;

		/**
		 * CSS styling property that will be applied to text enclosed by a decoration.
		 * Better use 'outline' for setting one or more of the individual outline properties.
		 */
		outlineStyle?: string;

		/**
		 * CSS styling property that will be applied to text enclosed by a decoration.
		 * Better use 'outline' for setting one or more of the individual outline properties.
		 */
		outlineWidth?: string;

		/**
		 * CSS styling property that will be applied to text enclosed by a decoration.
		 */
		border?: string;

		/**
		 * CSS styling property that will be applied to text enclosed by a decoration.
		 * Better use 'border' for setting one or more of the individual border properties.
		 */
		borderColor?: string | ThemeColor;

		/**
		 * CSS styling property that will be applied to text enclosed by a decoration.
		 * Better use 'border' for setting one or more of the individual border properties.
		 */
		borderRadius?: string;

		/**
		 * CSS styling property that will be applied to text enclosed by a decoration.
		 * Better use 'border' for setting one or more of the individual border properties.
		 */
		borderSpacing?: string;

		/**
		 * CSS styling property that will be applied to text enclosed by a decoration.
		 * Better use 'border' for setting one or more of the individual border properties.
		 */
		borderStyle?: string;

		/**
		 * CSS styling property that will be applied to text enclosed by a decoration.
		 * Better use 'border' for setting one or more of the individual border properties.
		 */
		borderWidth?: string;

		/**
		 * CSS styling property that will be applied to text enclosed by a decoration.
		 */
		fontStyle?: string;

		/**
		 * CSS styling property that will be applied to text enclosed by a decoration.
		 */
		fontWeight?: string;

		/**
		 * CSS styling property that will be applied to text enclosed by a decoration.
		 */
		textDecoration?: string;

		/**
		 * CSS styling property that will be applied to text enclosed by a decoration.
		 */
		cursor?: string;

		/**
		 * CSS styling property that will be applied to text enclosed by a decoration.
		 */
		color?: string | ThemeColor;

		/**
		 * CSS styling property that will be applied to text enclosed by a decoration.
		 */
		opacity?: string;

		/**
		 * CSS styling property that will be applied to text enclosed by a decoration.
		 */
		letterSpacing?: string;

		/**
		 * An **absolute path** or an URI to an image to be rendered in the gutter.
		 */
		gutterIconPath?: string | Uri;

		/**
		 * Specifies the size of the gutter icon.
		 * Available values are 'auto', 'contain', 'cover' and any percentage value.
		 * For further information: https://msdn.microsoft.com/en-us/library/jj127316(v=vs.85).aspx
		 */
		gutterIconSize?: string;

		/**
		 * The color of the decoration in the overview ruler. Use rgba() and define transparent colors to play well with other decorations.
		 */
		overviewRulerColor?: string | ThemeColor;

		/**
		 * Defines the rendering options of the attachment that is inserted before the decorated text.
		 */
		before?: ThemableDecorationAttachmentRenderOptions;

		/**
		 * Defines the rendering options of the attachment that is inserted after the decorated text.
		 */
		after?: ThemableDecorationAttachmentRenderOptions;
	}

	export interface ThemableDecorationAttachmentRenderOptions {
		/**
		 * Defines a text content that is shown in the attachment. Either an icon or a text can be shown, but not both.
		 */
		contentText?: string;
		/**
		 * An **absolute path** or an URI to an image to be rendered in the attachment. Either an icon
		 * or a text can be shown, but not both.
		 */
		contentIconPath?: string | Uri;
		/**
		 * CSS styling property that will be applied to the decoration attachment.
		 */
		border?: string;
		/**
		 * CSS styling property that will be applied to text enclosed by a decoration.
		 */
		borderColor?: string | ThemeColor;
		/**
		 * CSS styling property that will be applied to the decoration attachment.
		 */
		fontStyle?: string;
		/**
		 * CSS styling property that will be applied to the decoration attachment.
		 */
		fontWeight?: string;
		/**
		 * CSS styling property that will be applied to the decoration attachment.
		 */
		textDecoration?: string;
		/**
		 * CSS styling property that will be applied to the decoration attachment.
		 */
		color?: string | ThemeColor;
		/**
		 * CSS styling property that will be applied to the decoration attachment.
		 */
		backgroundColor?: string | ThemeColor;
		/**
		 * CSS styling property that will be applied to the decoration attachment.
		 */
		margin?: string;
		/**
		 * CSS styling property that will be applied to the decoration attachment.
		 */
		width?: string;
		/**
		 * CSS styling property that will be applied to the decoration attachment.
		 */
		height?: string;
	}

	/**
	 * Represents rendering styles for a [text editor decoration](#TextEditorDecorationType).
	 */
	export interface DecorationRenderOptions extends ThemableDecorationRenderOptions {
		/**
		 * Should the decoration be rendered also on the whitespace after the line text.
		 * Defaults to `false`.
		 */
		isWholeLine?: boolean;

		/**
		 * Customize the growing behavior of the decoration when edits occur at the edges of the decoration's range.
		 * Defaults to `DecorationRangeBehavior.OpenOpen`.
		 */
		rangeBehavior?: DecorationRangeBehavior;

		/**
		 * The position in the overview ruler where the decoration should be rendered.
		 */
		overviewRulerLane?: OverviewRulerLane;

		/**
		 * Overwrite options for light themes.
		 */
		light?: ThemableDecorationRenderOptions;

		/**
		 * Overwrite options for dark themes.
		 */
		dark?: ThemableDecorationRenderOptions;
	}

	/**
	 * Represents options for a specific decoration in a [decoration set](#TextEditorDecorationType).
	 */
	export interface DecorationOptions {

		/**
		 * Range to which this decoration is applied. The range must not be empty.
		 */
		range: Range;

		/**
		 * A message that should be rendered when hovering over the decoration.
		 */
		hoverMessage?: MarkedString | MarkedString[];

		/**
		 * Render options applied to the current decoration. For performance reasons, keep the
		 * number of decoration specific options small, and use decoration types wherever possible.
		 */
		renderOptions?: DecorationInstanceRenderOptions;
	}

	export interface ThemableDecorationInstanceRenderOptions {
		/**
		 * Defines the rendering options of the attachment that is inserted before the decorated text.
		 */
		before?: ThemableDecorationAttachmentRenderOptions;

		/**
		 * Defines the rendering options of the attachment that is inserted after the decorated text.
		 */
		after?: ThemableDecorationAttachmentRenderOptions;
	}

	export interface DecorationInstanceRenderOptions extends ThemableDecorationInstanceRenderOptions {
		/**
		 * Overwrite options for light themes.
		 */
		light?: ThemableDecorationInstanceRenderOptions;

		/**
		 * Overwrite options for dark themes.
		 */
		dark?: ThemableDecorationInstanceRenderOptions;
	}

	/**
	 * Represents an editor that is attached to a [document](#TextDocument).
	 */
	export interface TextEditor {

		/**
		 * The document associated with this text editor. The document will be the same for the entire lifetime of this text editor.
		 */
		readonly document: TextDocument;

		/**
		 * The primary selection on this text editor. Shorthand for `TextEditor.selections[0]`.
		 */
		selection: Selection;

		/**
		 * The selections in this text editor. The primary selection is always at index 0.
		 */
		selections: Selection[];

		/**
		 * The current visible ranges in the editor (vertically).
		 * This accounts only for vertical scrolling, and not for horizontal scrolling.
		 */
		readonly visibleRanges: Range[];

		/**
		 * Text editor options.
		 */
		options: TextEditorOptions;

		/**
		 * The column in which this editor shows. Will be `undefined` in case this
		 * isn't one of the main editors, e.g an embedded editor, or when the editor
		 * column is larger than three.
		 */
		viewColumn?: ViewColumn;

		/**
		 * Perform an edit on the document associated with this text editor.
		 *
		 * The given callback-function is invoked with an [edit-builder](#TextEditorEdit) which must
		 * be used to make edits. Note that the edit-builder is only valid while the
		 * callback executes.
		 *
		 * @param callback A function which can create edits using an [edit-builder](#TextEditorEdit).
		 * @param options The undo/redo behavior around this edit. By default, undo stops will be created before and after this edit.
		 * @return A promise that resolves with a value indicating if the edits could be applied.
		 */
		edit(callback: (editBuilder: TextEditorEdit) => void, options?: { undoStopBefore: boolean; undoStopAfter: boolean; }): Thenable<boolean>;

		/**
		 * Insert a [snippet](#SnippetString) and put the editor into snippet mode. "Snippet mode"
		 * means the editor adds placeholders and additional cursors so that the user can complete
		 * or accept the snippet.
		 *
		 * @param snippet The snippet to insert in this edit.
		 * @param location Position or range at which to insert the snippet, defaults to the current editor selection or selections.
		 * @param options The undo/redo behavior around this edit. By default, undo stops will be created before and after this edit.
		 * @return A promise that resolves with a value indicating if the snippet could be inserted. Note that the promise does not signal
		 * that the snippet is completely filled-in or accepted.
		 */
		insertSnippet(snippet: SnippetString, location?: Position | Range | Position[] | Range[], options?: { undoStopBefore: boolean; undoStopAfter: boolean; }): Thenable<boolean>;

		/**
		 * Adds a set of decorations to the text editor. If a set of decorations already exists with
		 * the given [decoration type](#TextEditorDecorationType), they will be replaced.
		 *
		 * @see [createTextEditorDecorationType](#window.createTextEditorDecorationType).
		 *
		 * @param decorationType A decoration type.
		 * @param rangesOrOptions Either [ranges](#Range) or more detailed [options](#DecorationOptions).
		 */
		setDecorations(decorationType: TextEditorDecorationType, rangesOrOptions: Range[] | DecorationOptions[]): void;

		/**
		 * Scroll as indicated by `revealType` in order to reveal the given range.
		 *
		 * @param range A range.
		 * @param revealType The scrolling strategy for revealing `range`.
		 */
		revealRange(range: Range, revealType?: TextEditorRevealType): void;

		/**
		 * ~~Show the text editor.~~
		 *
		 * @deprecated Use [window.showTextDocument](#window.showTextDocument) instead.
		 *
		 * @param column The [column](#ViewColumn) in which to show this editor.
		 * This method shows unexpected behavior and will be removed in the next major update.
		 */
		show(column?: ViewColumn): void;

		/**
		 * ~~Hide the text editor.~~
		 *
		 * @deprecated Use the command `workbench.action.closeActiveEditor` instead.
		 * This method shows unexpected behavior and will be removed in the next major update.
		 */
		hide(): void;
	}

	/**
	 * Represents an end of line character sequence in a [document](#TextDocument).
	 */
	export enum EndOfLine {
		/**
		 * The line feed `\n` character.
		 */
		LF = 1,
		/**
		 * The carriage return line feed `\r\n` sequence.
		 */
		CRLF = 2
	}

	/**
	 * A complex edit that will be applied in one transaction on a TextEditor.
	 * This holds a description of the edits and if the edits are valid (i.e. no overlapping regions, document was not changed in the meantime, etc.)
	 * they can be applied on a [document](#TextDocument) associated with a [text editor](#TextEditor).
	 *
	 */
	export interface TextEditorEdit {
		/**
		 * Replace a certain text region with a new value.
		 * You can use \r\n or \n in `value` and they will be normalized to the current [document](#TextDocument).
		 *
		 * @param location The range this operation should remove.
		 * @param value The new text this operation should insert after removing `location`.
		 */
		replace(location: Position | Range | Selection, value: string): void;

		/**
		 * Insert text at a location.
		 * You can use \r\n or \n in `value` and they will be normalized to the current [document](#TextDocument).
		 * Although the equivalent text edit can be made with [replace](#TextEditorEdit.replace), `insert` will produce a different resulting selection (it will get moved).
		 *
		 * @param location The position where the new text should be inserted.
		 * @param value The new text this operation should insert.
		 */
		insert(location: Position, value: string): void;

		/**
		 * Delete a certain text region.
		 *
		 * @param location The range this operation should remove.
		 */
		delete(location: Range | Selection): void;

		/**
		 * Set the end of line sequence.
		 *
		 * @param endOfLine The new end of line for the [document](#TextDocument).
		 */
		setEndOfLine(endOfLine: EndOfLine): void;
	}

	/**
	 * A universal resource identifier representing either a file on disk
	 * or another resource, like untitled resources.
	 */
	export class Uri {

		/**
		 * Create an URI from a string, e.g. `http://www.msft.com/some/path`,
		 * `file:///usr/home`, or `scheme:with/path`.
		 *
		 * *Note* that for a while uris without a `scheme` were accepted. That is not correct
		 * as all uris should have a scheme. To avoid breakage of existing code the optional
		 * `strict`-argument has been added. We *strongly* advise to use it, e.g. `Uri.parse('my:uri', true)`
		 *
		 * @see [Uri.toString](#Uri.toString)
		 * @param value The string value of an Uri.
		 * @param strict Throw an error when `value` is empty or when no `scheme` can be parsed.
		 * @return A new Uri instance.
		 */
		static parse(value: string, strict?: boolean): Uri;

		/**
		 * Create an URI from a file system path. The [scheme](#Uri.scheme)
		 * will be `file`.
		 *
		 * The *difference* between `Uri#parse` and `Uri#file` is that the latter treats the argument
		 * as path, not as stringified-uri. E.g. `Uri.file(path)` is *not* the same as
		 * `Uri.parse('file://' + path)` because the path might contain characters that are
		 * interpreted (# and ?). See the following sample:
		 * ```ts
		const good = URI.file('/coding/c#/project1');
		good.scheme === 'file';
		good.path === '/coding/c#/project1';
		good.fragment === '';

		const bad = URI.parse('file://' + '/coding/c#/project1');
		bad.scheme === 'file';
		bad.path === '/coding/c'; // path is now broken
		bad.fragment === '/project1';
		```
		 *
		 * @param path A file system or UNC path.
		 * @return A new Uri instance.
		 */
		static file(path: string): Uri;

		/**
		 * Use the `file` and `parse` factory functions to create new `Uri` objects.
		 */
		private constructor(scheme: string, authority: string, path: string, query: string, fragment: string);

		/**
		 * Scheme is the `http` part of `http://www.msft.com/some/path?query#fragment`.
		 * The part before the first colon.
		 */
		readonly scheme: string;

		/**
		 * Authority is the `www.msft.com` part of `http://www.msft.com/some/path?query#fragment`.
		 * The part between the first double slashes and the next slash.
		 */
		readonly authority: string;

		/**
		 * Path is the `/some/path` part of `http://www.msft.com/some/path?query#fragment`.
		 */
		readonly path: string;

		/**
		 * Query is the `query` part of `http://www.msft.com/some/path?query#fragment`.
		 */
		readonly query: string;

		/**
		 * Fragment is the `fragment` part of `http://www.msft.com/some/path?query#fragment`.
		 */
		readonly fragment: string;

		/**
		 * The string representing the corresponding file system path of this Uri.
		 *
		 * Will handle UNC paths and normalize windows drive letters to lower-case. Also
		 * uses the platform specific path separator.
		 *
		 * * Will *not* validate the path for invalid characters and semantics.
		 * * Will *not* look at the scheme of this Uri.
		 * * The resulting string shall *not* be used for display purposes but
		 * for disk operations, like `readFile` et al.
		 *
		 * The *difference* to the [`path`](#Uri.path)-property is the use of the platform specific
		 * path separator and the handling of UNC paths. The sample below outlines the difference:
		 * ```ts
		const u = URI.parse('file://server/c$/folder/file.txt')
		u.authority === 'server'
		u.path === '/shares/c$/file.txt'
		u.fsPath === '\\server\c$\folder\file.txt'
		```
		 */
		readonly fsPath: string;

		/**
		 * Derive a new Uri from this Uri.
		 *
		 * ```ts
		 * let file = Uri.parse('before:some/file/path');
		 * let other = file.with({ scheme: 'after' });
		 * assert.ok(other.toString() === 'after:some/file/path');
		 * ```
		 *
		 * @param change An object that describes a change to this Uri. To unset components use `null` or
		 *  the empty string.
		 * @return A new Uri that reflects the given change. Will return `this` Uri if the change
		 *  is not changing anything.
		 */
		with(change: { scheme?: string; authority?: string; path?: string; query?: string; fragment?: string }): Uri;

		/**
		 * Returns a string representation of this Uri. The representation and normalization
		 * of a URI depends on the scheme.
		 *
		 * * The resulting string can be safely used with [Uri.parse](#Uri.parse).
		 * * The resulting string shall *not* be used for display purposes.
		 *
		 * *Note* that the implementation will encode _aggressive_ which often leads to unexpected,
		 * but not incorrect, results. For instance, colons are encoded to `%3A` which might be unexpected
		 * in file-uri. Also `&` and `=` will be encoded which might be unexpected for http-uris. For stability
		 * reasons this cannot be changed anymore. If you suffer from too aggressive encoding you should use
		 * the `skipEncoding`-argument: `uri.toString(true)`.
		 *
		 * @param skipEncoding Do not percentage-encode the result, defaults to `false`. Note that
		 *	the `#` and `?` characters occurring in the path will always be encoded.
		 * @returns A string representation of this Uri.
		 */
		toString(skipEncoding?: boolean): string;

		/**
		 * Returns a JSON representation of this Uri.
		 *
		 * @return An object.
		 */
		toJSON(): any;
	}

	/**
	 * A cancellation token is passed to an asynchronous or long running
	 * operation to request cancellation, like cancelling a request
	 * for completion items because the user continued to type.
	 *
	 * To get an instance of a `CancellationToken` use a
	 * [CancellationTokenSource](#CancellationTokenSource).
	 */
	export interface CancellationToken {

		/**
		 * Is `true` when the token has been cancelled, `false` otherwise.
		 */
		isCancellationRequested: boolean;

		/**
		 * An [event](#Event) which fires upon cancellation.
		 */
		onCancellationRequested: Event<any>;
	}

	/**
	 * A cancellation source creates and controls a [cancellation token](#CancellationToken).
	 */
	export class CancellationTokenSource {

		/**
		 * The cancellation token of this source.
		 */
		token: CancellationToken;

		/**
		 * Signal cancellation on the token.
		 */
		cancel(): void;

		/**
		 * Dispose object and free resources.
		 */
		dispose(): void;
	}

	/**
	 * Represents a type which can release resources, such
	 * as event listening or a timer.
	 */
	export class Disposable {

		/**
		 * Combine many disposable-likes into one. Use this method
		 * when having objects with a dispose function which are not
		 * instances of Disposable.
		 *
		 * @param disposableLikes Objects that have at least a `dispose`-function member.
		 * @return Returns a new disposable which, upon dispose, will
		 * dispose all provided disposables.
		 */
		static from(...disposableLikes: { dispose: () => any }[]): Disposable;

		/**
		 * Creates a new Disposable calling the provided function
		 * on dispose.
		 * @param callOnDispose Function that disposes something.
		 */
		constructor(callOnDispose: Function);

		/**
		 * Dispose this object.
		 */
		dispose(): any;
	}

	/**
	 * Represents a typed event.
	 *
	 * A function that represents an event to which you subscribe by calling it with
	 * a listener function as argument.
	 *
	 * @sample `item.onDidChange(function(event) { console.log("Event happened: " + event); });`
	 */
	export interface Event<T> {

		/**
		 * A function that represents an event to which you subscribe by calling it with
		 * a listener function as argument.
		 *
		 * @param listener The listener function will be called when the event happens.
		 * @param thisArgs The `this`-argument which will be used when calling the event listener.
		 * @param disposables An array to which a [disposable](#Disposable) will be added.
		 * @return A disposable which unsubscribes the event listener.
		 */
		(listener: (e: T) => any, thisArgs?: any, disposables?: Disposable[]): Disposable;
	}

	/**
	 * An event emitter can be used to create and manage an [event](#Event) for others
	 * to subscribe to. One emitter always owns one event.
	 *
	 * Use this class if you want to provide event from within your extension, for instance
	 * inside a [TextDocumentContentProvider](#TextDocumentContentProvider) or when providing
	 * API to other extensions.
	 */
	export class EventEmitter<T> {

		/**
		 * The event listeners can subscribe to.
		 */
		event: Event<T>;

		/**
		 * Notify all subscribers of the [event](#EventEmitter.event). Failure
		 * of one or more listener will not fail this function call.
		 *
		 * @param data The event object.
		 */
		fire(data?: T): void;

		/**
		 * Dispose this object and free resources.
		 */
		dispose(): void;
	}

	/**
	 * A file system watcher notifies about changes to files and folders
	 * on disk.
	 *
	 * To get an instance of a `FileSystemWatcher` use
	 * [createFileSystemWatcher](#workspace.createFileSystemWatcher).
	 */
	export interface FileSystemWatcher extends Disposable {

		/**
		 * true if this file system watcher has been created such that
		 * it ignores creation file system events.
		 */
		ignoreCreateEvents: boolean;

		/**
		 * true if this file system watcher has been created such that
		 * it ignores change file system events.
		 */
		ignoreChangeEvents: boolean;

		/**
		 * true if this file system watcher has been created such that
		 * it ignores delete file system events.
		 */
		ignoreDeleteEvents: boolean;

		/**
		 * An event which fires on file/folder creation.
		 */
		onDidCreate: Event<Uri>;

		/**
		 * An event which fires on file/folder change.
		 */
		onDidChange: Event<Uri>;

		/**
		 * An event which fires on file/folder deletion.
		 */
		onDidDelete: Event<Uri>;
	}

	/**
	 * A text document content provider allows to add readonly documents
	 * to the editor, such as source from a dll or generated html from md.
	 *
	 * Content providers are [registered](#workspace.registerTextDocumentContentProvider)
	 * for a [uri-scheme](#Uri.scheme). When a uri with that scheme is to
	 * be [loaded](#workspace.openTextDocument) the content provider is
	 * asked.
	 */
	export interface TextDocumentContentProvider {

		/**
		 * An event to signal a resource has changed.
		 */
		onDidChange?: Event<Uri>;

		/**
		 * Provide textual content for a given uri.
		 *
		 * The editor will use the returned string-content to create a readonly
		 * [document](#TextDocument). Resources allocated should be released when
		 * the corresponding document has been [closed](#workspace.onDidCloseTextDocument).
		 *
		 * **Note**: The contents of the created [document](#TextDocument) might not be
		 * identical to the provided text due to end-of-line-sequence normalization.
		 *
		 * @param uri An uri which scheme matches the scheme this provider was [registered](#workspace.registerTextDocumentContentProvider) for.
		 * @param token A cancellation token.
		 * @return A string or a thenable that resolves to such.
		 */
		provideTextDocumentContent(uri: Uri, token: CancellationToken): ProviderResult<string>;
	}

	/**
	 * Represents an item that can be selected from
	 * a list of items.
	 */
	export interface QuickPickItem {

		/**
		 * A human readable string which is rendered prominent.
		 */
		label: string;

		/**
		 * A human readable string which is rendered less prominent.
		 */
		description?: string;

		/**
		 * A human readable string which is rendered less prominent.
		 */
		detail?: string;

		/**
		 * Optional flag indicating if this item is picked initially.
		 * (Only honored when the picker allows multiple selections.)
		 *
		 * @see [QuickPickOptions.canPickMany](#QuickPickOptions.canPickMany)
		 */
		picked?: boolean;

		/**
		 * Always show this item.
		 */
		alwaysShow?: boolean;
	}

	/**
	 * Options to configure the behavior of the quick pick UI.
	 */
	export interface QuickPickOptions {
		/**
		 * An optional flag to include the description when filtering the picks.
		 */
		matchOnDescription?: boolean;

		/**
		 * An optional flag to include the detail when filtering the picks.
		 */
		matchOnDetail?: boolean;

		/**
		 * An optional string to show as place holder in the input box to guide the user what to pick on.
		 */
		placeHolder?: string;

		/**
		 * Set to `true` to keep the picker open when focus moves to another part of the editor or to another window.
		 */
		ignoreFocusOut?: boolean;

		/**
		 * An optional flag to make the picker accept multiple selections, if true the result is an array of picks.
		 */
		canPickMany?: boolean;

		/**
		 * An optional function that is invoked whenever an item is selected.
		 */
		onDidSelectItem?(item: QuickPickItem | string): any;
	}

	/**
	 * Options to configure the behaviour of the [workspace folder](#WorkspaceFolder) pick UI.
	 */
	export interface WorkspaceFolderPickOptions {

		/**
		 * An optional string to show as place holder in the input box to guide the user what to pick on.
		 */
		placeHolder?: string;

		/**
		 * Set to `true` to keep the picker open when focus moves to another part of the editor or to another window.
		 */
		ignoreFocusOut?: boolean;
	}

	/**
	 * Options to configure the behaviour of a file open dialog.
	 *
	 * * Note 1: A dialog can select files, folders, or both. This is not true for Windows
	 * which enforces to open either files or folder, but *not both*.
	 * * Note 2: Explicitly setting `canSelectFiles` and `canSelectFolders` to `false` is futile
	 * and the editor then silently adjusts the options to select files.
	 */
	export interface OpenDialogOptions {
		/**
		 * The resource the dialog shows when opened.
		 */
		defaultUri?: Uri;

		/**
		 * A human-readable string for the open button.
		 */
		openLabel?: string;

		/**
		 * Allow to select files, defaults to `true`.
		 */
		canSelectFiles?: boolean;

		/**
		 * Allow to select folders, defaults to `false`.
		 */
		canSelectFolders?: boolean;

		/**
		 * Allow to select many files or folders.
		 */
		canSelectMany?: boolean;

		/**
		 * A set of file filters that are used by the dialog. Each entry is a human readable label,
		 * like "TypeScript", and an array of extensions, e.g.
		 * ```ts
		 * {
		 * 	'Images': ['png', 'jpg']
		 * 	'TypeScript': ['ts', 'tsx']
		 * }
		 * ```
		 */
		filters?: { [name: string]: string[] };
	}

	/**
	 * Options to configure the behaviour of a file save dialog.
	 */
	export interface SaveDialogOptions {
		/**
		 * The resource the dialog shows when opened.
		 */
		defaultUri?: Uri;

		/**
		 * A human-readable string for the save button.
		 */
		saveLabel?: string;

		/**
		 * A set of file filters that are used by the dialog. Each entry is a human readable label,
		 * like "TypeScript", and an array of extensions, e.g.
		 * ```ts
		 * {
		 * 	'Images': ['png', 'jpg']
		 * 	'TypeScript': ['ts', 'tsx']
		 * }
		 * ```
		 */
		filters?: { [name: string]: string[] };
	}

	/**
	 * Represents an action that is shown with an information, warning, or
	 * error message.
	 *
	 * @see [showInformationMessage](#window.showInformationMessage)
	 * @see [showWarningMessage](#window.showWarningMessage)
	 * @see [showErrorMessage](#window.showErrorMessage)
	 */
	export interface MessageItem {

		/**
		 * A short title like 'Retry', 'Open Log' etc.
		 */
		title: string;

		/**
		 * A hint for modal dialogs that the item should be triggered
		 * when the user cancels the dialog (e.g. by pressing the ESC
		 * key).
		 *
		 * Note: this option is ignored for non-modal messages.
		 */
		isCloseAffordance?: boolean;
	}

	/**
	 * Options to configure the behavior of the message.
	 *
	 * @see [showInformationMessage](#window.showInformationMessage)
	 * @see [showWarningMessage](#window.showWarningMessage)
	 * @see [showErrorMessage](#window.showErrorMessage)
	 */
	export interface MessageOptions {

		/**
		 * Indicates that this message should be modal.
		 */
		modal?: boolean;
	}

	/**
	 * Options to configure the behavior of the input box UI.
	 */
	export interface InputBoxOptions {

		/**
		 * The value to prefill in the input box.
		 */
		value?: string;

		/**
		 * Selection of the prefilled [`value`](#InputBoxOptions.value). Defined as tuple of two number where the
		 * first is the inclusive start index and the second the exclusive end index. When `undefined` the whole
		 * word will be selected, when empty (start equals end) only the cursor will be set,
		 * otherwise the defined range will be selected.
		 */
		valueSelection?: [number, number];

		/**
		 * The text to display underneath the input box.
		 */
		prompt?: string;

		/**
		 * An optional string to show as place holder in the input box to guide the user what to type.
		 */
		placeHolder?: string;

		/**
		 * Set to `true` to show a password prompt that will not show the typed value.
		 */
		password?: boolean;

		/**
		 * Set to `true` to keep the input box open when focus moves to another part of the editor or to another window.
		 */
		ignoreFocusOut?: boolean;

		/**
		 * An optional function that will be called to validate input and to give a hint
		 * to the user.
		 *
		 * @param value The current value of the input box.
		 * @return A human readable string which is presented as diagnostic message.
		 * Return `undefined`, `null`, or the empty string when 'value' is valid.
		 */
		validateInput?(value: string): string | undefined | null | Thenable<string | undefined | null>;
	}

	/**
	 * A relative pattern is a helper to construct glob patterns that are matched
	 * relatively to a base path. The base path can either be an absolute file path
	 * or a [workspace folder](#WorkspaceFolder).
	 */
	export class RelativePattern {

		/**
		 * A base file path to which this pattern will be matched against relatively.
		 */
		base: string;

		/**
		 * A file glob pattern like `*.{ts,js}` that will be matched on file paths
		 * relative to the base path.
		 *
		 * Example: Given a base of `/home/work/folder` and a file path of `/home/work/folder/index.js`,
		 * the file glob pattern will match on `index.js`.
		 */
		pattern: string;

		/**
		 * Creates a new relative pattern object with a base path and pattern to match. This pattern
		 * will be matched on file paths relative to the base path.
		 *
		 * @param base A base file path to which this pattern will be matched against relatively.
		 * @param pattern A file glob pattern like `*.{ts,js}` that will be matched on file paths
		 * relative to the base path.
		 */
		constructor(base: WorkspaceFolder | string, pattern: string)
	}

	/**
	 * A file glob pattern to match file paths against. This can either be a glob pattern string
	 * (like `**​/*.{ts,js}` or `*.{ts,js}`) or a [relative pattern](#RelativePattern).
	 *
	 * Glob patterns can have the following syntax:
	 * * `*` to match one or more characters in a path segment
	 * * `?` to match on one character in a path segment
	 * * `**` to match any number of path segments, including none
	 * * `{}` to group conditions (e.g. `**​/*.{ts,js}` matches all TypeScript and JavaScript files)
	 * * `[]` to declare a range of characters to match in a path segment (e.g., `example.[0-9]` to match on `example.0`, `example.1`, …)
	 * * `[!...]` to negate a range of characters to match in a path segment (e.g., `example.[!0-9]` to match on `example.a`, `example.b`, but not `example.0`)
	 *
	 * Note: a backslash (`\`) is not valid within a glob pattern. If you have an existing file
	 * path to match against, consider to use the [relative pattern](#RelativePattern) support
	 * that takes care of converting any backslash into slash. Otherwise, make sure to convert
	 * any backslash to slash when creating the glob pattern.
	 */
	export type GlobPattern = string | RelativePattern;

	/**
	 * A document filter denotes a document by different properties like
	 * the [language](#TextDocument.languageId), the [scheme](#Uri.scheme) of
	 * its resource, or a glob-pattern that is applied to the [path](#TextDocument.fileName).
	 *
	 * @sample A language filter that applies to typescript files on disk: `{ language: 'typescript', scheme: 'file' }`
	 * @sample A language filter that applies to all package.json paths: `{ language: 'json', scheme: 'untitled', pattern: '**​/package.json' }`
	 */
	export interface DocumentFilter {

		/**
		 * A language id, like `typescript`.
		 */
		language?: string;

		/**
		 * A Uri [scheme](#Uri.scheme), like `file` or `untitled`.
		 */
		scheme?: string;

		/**
		 * A [glob pattern](#GlobPattern) that is matched on the absolute path of the document. Use a [relative pattern](#RelativePattern)
		 * to filter documents to a [workspace folder](#WorkspaceFolder).
		 */
		pattern?: GlobPattern;
	}

	/**
	 * A language selector is the combination of one or many language identifiers
	 * and [language filters](#DocumentFilter).
	 *
	 * *Note* that a document selector that is just a language identifier selects *all*
	 * documents, even those that are not saved on disk. Only use such selectors when
	 * a feature works without further context, e.g without the need to resolve related
	 * 'files'.
	 *
	 * @sample `let sel:DocumentSelector = { scheme: 'file', language: 'typescript' }`;
	 */
	export type DocumentSelector = DocumentFilter | string | Array<DocumentFilter | string>;

	/**
	 * A provider result represents the values a provider, like the [`HoverProvider`](#HoverProvider),
	 * may return. For once this is the actual result type `T`, like `Hover`, or a thenable that resolves
	 * to that type `T`. In addition, `null` and `undefined` can be returned - either directly or from a
	 * thenable.
	 *
	 * The snippets below are all valid implementations of the [`HoverProvider`](#HoverProvider):
	 *
	 * ```ts
	 * let a: HoverProvider = {
	 * 	provideHover(doc, pos, token): ProviderResult<Hover> {
	 * 		return new Hover('Hello World');
	 * 	}
	 * }
	 *
	 * let b: HoverProvider = {
	 * 	provideHover(doc, pos, token): ProviderResult<Hover> {
	 * 		return new Promise(resolve => {
	 * 			resolve(new Hover('Hello World'));
	 * 	 	});
	 * 	}
	 * }
	 *
	 * let c: HoverProvider = {
	 * 	provideHover(doc, pos, token): ProviderResult<Hover> {
	 * 		return; // undefined
	 * 	}
	 * }
	 * ```
	 */
	export type ProviderResult<T> = T | undefined | null | Thenable<T | undefined | null>;

	/**
	 * Kind of a code action.
	 *
	 * Kinds are a hierarchical list of identifiers separated by `.`, e.g. `"refactor.extract.function"`.
	 *
	 * Code action kinds are used by VS Code for UI elements such as the refactoring context menu. Users
	 * can also trigger code actions with a specific kind with the `editor.action.codeAction` command.
	 */
	export class CodeActionKind {
		/**
		 * Empty kind.
		 */
		static readonly Empty: CodeActionKind;

		/**
		 * Base kind for quickfix actions: `quickfix`.
		 *
		 * Quick fix actions address a problem in the code and are shown in the normal code action context menu.
		 */
		static readonly QuickFix: CodeActionKind;

		/**
		 * Base kind for refactoring actions: `refactor`
		 *
		 * Refactoring actions are shown in the refactoring context menu.
		 */
		static readonly Refactor: CodeActionKind;

		/**
		 * Base kind for refactoring extraction actions: `refactor.extract`
		 *
		 * Example extract actions:
		 *
		 * - Extract method
		 * - Extract function
		 * - Extract variable
		 * - Extract interface from class
		 * - ...
		 */
		static readonly RefactorExtract: CodeActionKind;

		/**
		 * Base kind for refactoring inline actions: `refactor.inline`
		 *
		 * Example inline actions:
		 *
		 * - Inline function
		 * - Inline variable
		 * - Inline constant
		 * - ...
		 */
		static readonly RefactorInline: CodeActionKind;

		/**
		 * Base kind for refactoring rewrite actions: `refactor.rewrite`
		 *
		 * Example rewrite actions:
		 *
		 * - Convert JavaScript function to class
		 * - Add or remove parameter
		 * - Encapsulate field
		 * - Make method static
		 * - Move method to base class
		 * - ...
		 */
		static readonly RefactorRewrite: CodeActionKind;

		/**
		 * Base kind for source actions: `source`
		 *
		 * Source code actions apply to the entire file and can be run on save
		 * using `editor.codeActionsOnSave`. They also are shown in `source` context menu.
		 */
		static readonly Source: CodeActionKind;

		/**
		 * Base kind for an organize imports source action: `source.organizeImports`.
		 */
		static readonly SourceOrganizeImports: CodeActionKind;

		/**
		 * Base kind for auto-fix source actions: `source.fixAll`.
		 *
		 * Fix all actions automatically fix errors that have a clear fix that do not require user input.
		 * They should not suppress errors or perform unsafe fixes such as generating new types or classes.
		 */
		static readonly SourceFixAll: CodeActionKind;

		private constructor(value: string);

		/**
		 * String value of the kind, e.g. `"refactor.extract.function"`.
		 */
		readonly value: string;

		/**
		 * Create a new kind by appending a more specific selector to the current kind.
		 *
		 * Does not modify the current kind.
		 */
		append(parts: string): CodeActionKind;

		/**
		 * Checks if this code action kind intersects `other`.
		 *
		 * The kind `"refactor.extract"` for example intersects `refactor`, `"refactor.extract"` and ``"refactor.extract.function"`,
		 * but not `"unicorn.refactor.extract"`, or `"refactor.extractAll"`.
		 *
		 * @param other Kind to check.
		 */
		intersects(other: CodeActionKind): boolean;

		/**
		 * Checks if `other` is a sub-kind of this `CodeActionKind`.
		 *
		 * The kind `"refactor.extract"` for example contains `"refactor.extract"` and ``"refactor.extract.function"`,
		 * but not `"unicorn.refactor.extract"`, or `"refactor.extractAll"` or `refactor`.
		 *
		 * @param other Kind to check.
		 */
		contains(other: CodeActionKind): boolean;
	}

	/**
	 * Contains additional diagnostic information about the context in which
	 * a [code action](#CodeActionProvider.provideCodeActions) is run.
	 */
	export interface CodeActionContext {
		/**
		 * An array of diagnostics.
		 */
		readonly diagnostics: Diagnostic[];

		/**
		 * Requested kind of actions to return.
		 *
		 * Actions not of this kind are filtered out before being shown by the lightbulb.
		 */
		readonly only?: CodeActionKind;
	}

	/**
	 * A code action represents a change that can be performed in code, e.g. to fix a problem or
	 * to refactor code.
	 *
	 * A CodeAction must set either [`edit`](#CodeAction.edit) and/or a [`command`](#CodeAction.command). If both are supplied, the `edit` is applied first, then the command is executed.
	 */
	export class CodeAction {

		/**
		 * A short, human-readable, title for this code action.
		 */
		title: string;

		/**
		 * A [workspace edit](#WorkspaceEdit) this code action performs.
		 */
		edit?: WorkspaceEdit;

		/**
		 * [Diagnostics](#Diagnostic) that this code action resolves.
		 */
		diagnostics?: Diagnostic[];

		/**
		 * A [command](#Command) this code action executes.
		 */
		command?: Command;

		/**
		 * [Kind](#CodeActionKind) of the code action.
		 *
		 * Used to filter code actions.
		 */
		kind?: CodeActionKind;

		/**
		 * Marks this as a preferred action. Preferred actions are used by the `auto fix` command and can be targeted
		 * by keybindings.
		 *
		 * A quick fix should be marked preferred if it properly addresses the underlying error.
		 * A refactoring should be marked preferred if it is the most reasonable choice of actions to take.
		 */
		isPreferred?: boolean;

		/**
		 * Creates a new code action.
		 *
		 * A code action must have at least a [title](#CodeAction.title) and [edits](#CodeAction.edit)
		 * and/or a [command](#CodeAction.command).
		 *
		 * @param title The title of the code action.
		 * @param kind The kind of the code action.
		 */
		constructor(title: string, kind?: CodeActionKind);
	}

	/**
	 * The code action interface defines the contract between extensions and
	 * the [light bulb](https://code.visualstudio.com/docs/editor/editingevolved#_code-action) feature.
	 *
	 * A code action can be any command that is [known](#commands.getCommands) to the system.
	 */
	export interface CodeActionProvider {
		/**
		 * Provide commands for the given document and range.
		 *
		 * @param document The document in which the command was invoked.
		 * @param range The selector or range for which the command was invoked. This will always be a selection if
		 * there is a currently active editor.
		 * @param context Context carrying additional information.
		 * @param token A cancellation token.
		 * @return An array of commands, quick fixes, or refactorings or a thenable of such. The lack of a result can be
		 * signaled by returning `undefined`, `null`, or an empty array.
		 */
		provideCodeActions(document: TextDocument, range: Range | Selection, context: CodeActionContext, token: CancellationToken): ProviderResult<(Command | CodeAction)[]>;
	}

	/**
	 * Metadata about the type of code actions that a [CodeActionProvider](#CodeActionProvider) providers
	 */
	export interface CodeActionProviderMetadata {
		/**
		 * [CodeActionKinds](#CodeActionKind) that this provider may return.
		 *
		 * The list of kinds may be generic, such as `CodeActionKind.Refactor`, or the provider
		 * may list our every specific kind they provide, such as `CodeActionKind.Refactor.Extract.append('function`)`
		 */
		readonly providedCodeActionKinds?: ReadonlyArray<CodeActionKind>;
	}

	/**
	 * A code lens represents a [command](#Command) that should be shown along with
	 * source text, like the number of references, a way to run tests, etc.
	 *
	 * A code lens is _unresolved_ when no command is associated to it. For performance
	 * reasons the creation of a code lens and resolving should be done to two stages.
	 *
	 * @see [CodeLensProvider.provideCodeLenses](#CodeLensProvider.provideCodeLenses)
	 * @see [CodeLensProvider.resolveCodeLens](#CodeLensProvider.resolveCodeLens)
	 */
	export class CodeLens {

		/**
		 * The range in which this code lens is valid. Should only span a single line.
		 */
		range: Range;

		/**
		 * The command this code lens represents.
		 */
		command?: Command;

		/**
		 * `true` when there is a command associated.
		 */
		readonly isResolved: boolean;

		/**
		 * Creates a new code lens object.
		 *
		 * @param range The range to which this code lens applies.
		 * @param command The command associated to this code lens.
		 */
		constructor(range: Range, command?: Command);
	}

	/**
	 * A code lens provider adds [commands](#Command) to source text. The commands will be shown
	 * as dedicated horizontal lines in between the source text.
	 */
	export interface CodeLensProvider {

		/**
		 * An optional event to signal that the code lenses from this provider have changed.
		 */
		onDidChangeCodeLenses?: Event<void>;

		/**
		 * Compute a list of [lenses](#CodeLens). This call should return as fast as possible and if
		 * computing the commands is expensive implementors should only return code lens objects with the
		 * range set and implement [resolve](#CodeLensProvider.resolveCodeLens).
		 *
		 * @param document The document in which the command was invoked.
		 * @param token A cancellation token.
		 * @return An array of code lenses or a thenable that resolves to such. The lack of a result can be
		 * signaled by returning `undefined`, `null`, or an empty array.
		 */
		provideCodeLenses(document: TextDocument, token: CancellationToken): ProviderResult<CodeLens[]>;

		/**
		 * This function will be called for each visible code lens, usually when scrolling and after
		 * calls to [compute](#CodeLensProvider.provideCodeLenses)-lenses.
		 *
		 * @param codeLens code lens that must be resolved.
		 * @param token A cancellation token.
		 * @return The given, resolved code lens or thenable that resolves to such.
		 */
		resolveCodeLens?(codeLens: CodeLens, token: CancellationToken): ProviderResult<CodeLens>;
	}

	/**
	 * Information about where a symbol is defined.
	 *
	 * Provides additional metadata over normal [location](#Location) definitions, including the range of
	 * the defining symbol
	 */
	export type DefinitionLink = LocationLink;

	/**
	 * The definition of a symbol represented as one or many [locations](#Location).
	 * For most programming languages there is only one location at which a symbol is
	 * defined.
	 */
	export type Definition = Location | Location[];

	/**
	 * The definition provider interface defines the contract between extensions and
	 * the [go to definition](https://code.visualstudio.com/docs/editor/editingevolved#_go-to-definition)
	 * and peek definition features.
	 */
	export interface DefinitionProvider {

		/**
		 * Provide the definition of the symbol at the given position and document.
		 *
		 * @param document The document in which the command was invoked.
		 * @param position The position at which the command was invoked.
		 * @param token A cancellation token.
		 * @return A definition or a thenable that resolves to such. The lack of a result can be
		 * signaled by returning `undefined` or `null`.
		 */
		provideDefinition(document: TextDocument, position: Position, token: CancellationToken): ProviderResult<Definition | DefinitionLink[]>;
	}

	/**
	 * The implementation provider interface defines the contract between extensions and
	 * the go to implementation feature.
	 */
	export interface ImplementationProvider {

		/**
		 * Provide the implementations of the symbol at the given position and document.
		 *
		 * @param document The document in which the command was invoked.
		 * @param position The position at which the command was invoked.
		 * @param token A cancellation token.
		 * @return A definition or a thenable that resolves to such. The lack of a result can be
		 * signaled by returning `undefined` or `null`.
		 */
		provideImplementation(document: TextDocument, position: Position, token: CancellationToken): ProviderResult<Definition | DefinitionLink[]>;
	}

	/**
	 * The type definition provider defines the contract between extensions and
	 * the go to type definition feature.
	 */
	export interface TypeDefinitionProvider {

		/**
		 * Provide the type definition of the symbol at the given position and document.
		 *
		 * @param document The document in which the command was invoked.
		 * @param position The position at which the command was invoked.
		 * @param token A cancellation token.
		 * @return A definition or a thenable that resolves to such. The lack of a result can be
		 * signaled by returning `undefined` or `null`.
		 */
		provideTypeDefinition(document: TextDocument, position: Position, token: CancellationToken): ProviderResult<Definition | DefinitionLink[]>;
	}

	/**
	 * The declaration of a symbol representation as one or many [locations](#Location)
	 * or [location links][#LocationLink].
	 */
	export type Declaration = Location | Location[] | LocationLink[];

	/**
	 * The declaration provider interface defines the contract between extensions and
	 * the go to declaration feature.
	 */
	export interface DeclarationProvider {

		/**
		 * Provide the declaration of the symbol at the given position and document.
		 *
		 * @param document The document in which the command was invoked.
		 * @param position The position at which the command was invoked.
		 * @param token A cancellation token.
		 * @return A declaration or a thenable that resolves to such. The lack of a result can be
		 * signaled by returning `undefined` or `null`.
		 */
		provideDeclaration(document: TextDocument, position: Position, token: CancellationToken): ProviderResult<Declaration>;
	}

	/**
	 * The MarkdownString represents human readable text that supports formatting via the
	 * markdown syntax. Standard markdown is supported, also tables, but no embedded html.
	 */
	export class MarkdownString {

		/**
		 * The markdown string.
		 */
		value: string;

		/**
		 * Indicates that this markdown string is from a trusted source. Only *trusted*
		 * markdown supports links that execute commands, e.g. `[Run it](command:myCommandId)`.
		 */
		isTrusted?: boolean;

		/**
		 * Creates a new markdown string with the given value.
		 *
		 * @param value Optional, initial value.
		 */
		constructor(value?: string);

		/**
		 * Appends and escapes the given string to this markdown string.
		 * @param value Plain text.
		 */
		appendText(value: string): MarkdownString;

		/**
		 * Appends the given string 'as is' to this markdown string.
		 * @param value Markdown string.
		 */
		appendMarkdown(value: string): MarkdownString;

		/**
		 * Appends the given string as codeblock using the provided language.
		 * @param value A code snippet.
		 * @param language An optional [language identifier](#languages.getLanguages).
		 */
		appendCodeblock(value: string, language?: string): MarkdownString;
	}

	/**
	 * ~~MarkedString can be used to render human readable text. It is either a markdown string
	 * or a code-block that provides a language and a code snippet. Note that
	 * markdown strings will be sanitized - that means html will be escaped.~~
	 *
	 * @deprecated This type is deprecated, please use [`MarkdownString`](#MarkdownString) instead.
	 */
	export type MarkedString = MarkdownString | string | { language: string; value: string };

	/**
	 * A hover represents additional information for a symbol or word. Hovers are
	 * rendered in a tooltip-like widget.
	 */
	export class Hover {

		/**
		 * The contents of this hover.
		 */
		contents: MarkedString[];

		/**
		 * The range to which this hover applies. When missing, the
		 * editor will use the range at the current position or the
		 * current position itself.
		 */
		range?: Range;

		/**
		 * Creates a new hover object.
		 *
		 * @param contents The contents of the hover.
		 * @param range The range to which the hover applies.
		 */
		constructor(contents: MarkedString | MarkedString[], range?: Range);
	}

	/**
	 * The hover provider interface defines the contract between extensions and
	 * the [hover](https://code.visualstudio.com/docs/editor/intellisense)-feature.
	 */
	export interface HoverProvider {

		/**
		 * Provide a hover for the given position and document. Multiple hovers at the same
		 * position will be merged by the editor. A hover can have a range which defaults
		 * to the word range at the position when omitted.
		 *
		 * @param document The document in which the command was invoked.
		 * @param position The position at which the command was invoked.
		 * @param token A cancellation token.
		 * @return A hover or a thenable that resolves to such. The lack of a result can be
		 * signaled by returning `undefined` or `null`.
		 */
		provideHover(document: TextDocument, position: Position, token: CancellationToken): ProviderResult<Hover>;
	}

	/**
	 * A document highlight kind.
	 */
	export enum DocumentHighlightKind {

		/**
		 * A textual occurrence.
		 */
		Text = 0,

		/**
		 * Read-access of a symbol, like reading a variable.
		 */
		Read = 1,

		/**
		 * Write-access of a symbol, like writing to a variable.
		 */
		Write = 2
	}

	/**
	 * A document highlight is a range inside a text document which deserves
	 * special attention. Usually a document highlight is visualized by changing
	 * the background color of its range.
	 */
	export class DocumentHighlight {

		/**
		 * The range this highlight applies to.
		 */
		range: Range;

		/**
		 * The highlight kind, default is [text](#DocumentHighlightKind.Text).
		 */
		kind?: DocumentHighlightKind;

		/**
		 * Creates a new document highlight object.
		 *
		 * @param range The range the highlight applies to.
		 * @param kind The highlight kind, default is [text](#DocumentHighlightKind.Text).
		 */
		constructor(range: Range, kind?: DocumentHighlightKind);
	}

	/**
	 * The document highlight provider interface defines the contract between extensions and
	 * the word-highlight-feature.
	 */
	export interface DocumentHighlightProvider {

		/**
		 * Provide a set of document highlights, like all occurrences of a variable or
		 * all exit-points of a function.
		 *
		 * @param document The document in which the command was invoked.
		 * @param position The position at which the command was invoked.
		 * @param token A cancellation token.
		 * @return An array of document highlights or a thenable that resolves to such. The lack of a result can be
		 * signaled by returning `undefined`, `null`, or an empty array.
		 */
		provideDocumentHighlights(document: TextDocument, position: Position, token: CancellationToken): ProviderResult<DocumentHighlight[]>;
	}

	/**
	 * A symbol kind.
	 */
	export enum SymbolKind {
		File = 0,
		Module = 1,
		Namespace = 2,
		Package = 3,
		Class = 4,
		Method = 5,
		Property = 6,
		Field = 7,
		Constructor = 8,
		Enum = 9,
		Interface = 10,
		Function = 11,
		Variable = 12,
		Constant = 13,
		String = 14,
		Number = 15,
		Boolean = 16,
		Array = 17,
		Object = 18,
		Key = 19,
		Null = 20,
		EnumMember = 21,
		Struct = 22,
		Event = 23,
		Operator = 24,
		TypeParameter = 25
	}

	/**
	 * Represents information about programming constructs like variables, classes,
	 * interfaces etc.
	 */
	export class SymbolInformation {

		/**
		 * The name of this symbol.
		 */
		name: string;

		/**
		 * The name of the symbol containing this symbol.
		 */
		containerName: string;

		/**
		 * The kind of this symbol.
		 */
		kind: SymbolKind;

		/**
		 * The location of this symbol.
		 */
		location: Location;

		/**
		 * Creates a new symbol information object.
		 *
		 * @param name The name of the symbol.
		 * @param kind The kind of the symbol.
		 * @param containerName The name of the symbol containing the symbol.
		 * @param location The location of the symbol.
		 */
		constructor(name: string, kind: SymbolKind, containerName: string, location: Location);

		/**
		 * ~~Creates a new symbol information object.~~
		 *
		 * @deprecated Please use the constructor taking a [location](#Location) object.
		 *
		 * @param name The name of the symbol.
		 * @param kind The kind of the symbol.
		 * @param range The range of the location of the symbol.
		 * @param uri The resource of the location of symbol, defaults to the current document.
		 * @param containerName The name of the symbol containing the symbol.
		 */
		constructor(name: string, kind: SymbolKind, range: Range, uri?: Uri, containerName?: string);
	}

	/**
	 * Represents programming constructs like variables, classes, interfaces etc. that appear in a document. Document
	 * symbols can be hierarchical and they have two ranges: one that encloses its definition and one that points to
	 * its most interesting range, e.g. the range of an identifier.
	 */
	export class DocumentSymbol {

		/**
		 * The name of this symbol.
		 */
		name: string;

		/**
		 * More detail for this symbol, e.g the signature of a function.
		 */
		detail: string;

		/**
		 * The kind of this symbol.
		 */
		kind: SymbolKind;

		/**
		 * The range enclosing this symbol not including leading/trailing whitespace but everything else, e.g comments and code.
		 */
		range: Range;

		/**
		 * The range that should be selected and reveal when this symbol is being picked, e.g the name of a function.
		 * Must be contained by the [`range`](#DocumentSymbol.range).
		 */
		selectionRange: Range;

		/**
		 * Children of this symbol, e.g. properties of a class.
		 */
		children: DocumentSymbol[];

		/**
		 * Creates a new document symbol.
		 *
		 * @param name The name of the symbol.
		 * @param detail Details for the symbol.
		 * @param kind The kind of the symbol.
		 * @param range The full range of the symbol.
		 * @param selectionRange The range that should be reveal.
		 */
		constructor(name: string, detail: string, kind: SymbolKind, range: Range, selectionRange: Range);
	}

	/**
	 * The document symbol provider interface defines the contract between extensions and
	 * the [go to symbol](https://code.visualstudio.com/docs/editor/editingevolved#_go-to-symbol)-feature.
	 */
	export interface DocumentSymbolProvider {

		/**
		 * Provide symbol information for the given document.
		 *
		 * @param document The document in which the command was invoked.
		 * @param token A cancellation token.
		 * @return An array of document highlights or a thenable that resolves to such. The lack of a result can be
		 * signaled by returning `undefined`, `null`, or an empty array.
		 */
		provideDocumentSymbols(document: TextDocument, token: CancellationToken): ProviderResult<SymbolInformation[] | DocumentSymbol[]>;
	}

	/**
	 * Metadata about a document symbol provider.
	 */
	export interface DocumentSymbolProviderMetadata {
		/**
		 * A human readable string that is shown when multiple outlines trees show for one document.
		 */
		label?: string;
	}

	/**
	 * The workspace symbol provider interface defines the contract between extensions and
	 * the [symbol search](https://code.visualstudio.com/docs/editor/editingevolved#_open-symbol-by-name)-feature.
	 */
	export interface WorkspaceSymbolProvider {

		/**
		 * Project-wide search for a symbol matching the given query string.
		 *
		 * The `query`-parameter should be interpreted in a *relaxed way* as the editor will apply its own highlighting
		 * and scoring on the results. A good rule of thumb is to match case-insensitive and to simply check that the
		 * characters of *query* appear in their order in a candidate symbol. Don't use prefix, substring, or similar
		 * strict matching.
		 *
		 * To improve performance implementors can implement `resolveWorkspaceSymbol` and then provide symbols with partial
		 * [location](#SymbolInformation.location)-objects, without a `range` defined. The editor will then call
		 * `resolveWorkspaceSymbol` for selected symbols only, e.g. when opening a workspace symbol.
		 *
		 * @param query A query string, can be the empty string in which case all symbols should be returned.
		 * @param token A cancellation token.
		 * @return An array of document highlights or a thenable that resolves to such. The lack of a result can be
		 * signaled by returning `undefined`, `null`, or an empty array.
		 */
		provideWorkspaceSymbols(query: string, token: CancellationToken): ProviderResult<SymbolInformation[]>;

		/**
		 * Given a symbol fill in its [location](#SymbolInformation.location). This method is called whenever a symbol
		 * is selected in the UI. Providers can implement this method and return incomplete symbols from
		 * [`provideWorkspaceSymbols`](#WorkspaceSymbolProvider.provideWorkspaceSymbols) which often helps to improve
		 * performance.
		 *
		 * @param symbol The symbol that is to be resolved. Guaranteed to be an instance of an object returned from an
		 * earlier call to `provideWorkspaceSymbols`.
		 * @param token A cancellation token.
		 * @return The resolved symbol or a thenable that resolves to that. When no result is returned,
		 * the given `symbol` is used.
		 */
		resolveWorkspaceSymbol?(symbol: SymbolInformation, token: CancellationToken): ProviderResult<SymbolInformation>;
	}

	/**
	 * Value-object that contains additional information when
	 * requesting references.
	 */
	export interface ReferenceContext {

		/**
		 * Include the declaration of the current symbol.
		 */
		includeDeclaration: boolean;
	}

	/**
	 * The reference provider interface defines the contract between extensions and
	 * the [find references](https://code.visualstudio.com/docs/editor/editingevolved#_peek)-feature.
	 */
	export interface ReferenceProvider {

		/**
		 * Provide a set of project-wide references for the given position and document.
		 *
		 * @param document The document in which the command was invoked.
		 * @param position The position at which the command was invoked.
		 * @param token A cancellation token.
		 *
		 * @return An array of locations or a thenable that resolves to such. The lack of a result can be
		 * signaled by returning `undefined`, `null`, or an empty array.
		 */
		provideReferences(document: TextDocument, position: Position, context: ReferenceContext, token: CancellationToken): ProviderResult<Location[]>;
	}

	/**
	 * A text edit represents edits that should be applied
	 * to a document.
	 */
	export class TextEdit {

		/**
		 * Utility to create a replace edit.
		 *
		 * @param range A range.
		 * @param newText A string.
		 * @return A new text edit object.
		 */
		static replace(range: Range, newText: string): TextEdit;

		/**
		 * Utility to create an insert edit.
		 *
		 * @param position A position, will become an empty range.
		 * @param newText A string.
		 * @return A new text edit object.
		 */
		static insert(position: Position, newText: string): TextEdit;

		/**
		 * Utility to create a delete edit.
		 *
		 * @param range A range.
		 * @return A new text edit object.
		 */
		static delete(range: Range): TextEdit;

		/**
		 * Utility to create an eol-edit.
		 *
		 * @param eol An eol-sequence
		 * @return A new text edit object.
		 */
		static setEndOfLine(eol: EndOfLine): TextEdit;

		/**
		 * The range this edit applies to.
		 */
		range: Range;

		/**
		 * The string this edit will insert.
		 */
		newText: string;

		/**
		 * The eol-sequence used in the document.
		 *
		 * *Note* that the eol-sequence will be applied to the
		 * whole document.
		 */
		newEol: EndOfLine;

		/**
		 * Create a new TextEdit.
		 *
		 * @param range A range.
		 * @param newText A string.
		 */
		constructor(range: Range, newText: string);
	}

	/**
	 * A workspace edit is a collection of textual and files changes for
	 * multiple resources and documents.
	 *
	 * Use the [applyEdit](#workspace.applyEdit)-function to apply a workspace edit.
	 */
	export class WorkspaceEdit {

		/**
		 * The number of affected resources of textual or resource changes.
		 */
		readonly size: number;

		/**
		 * Replace the given range with given text for the given resource.
		 *
		 * @param uri A resource identifier.
		 * @param range A range.
		 * @param newText A string.
		 */
		replace(uri: Uri, range: Range, newText: string): void;

		/**
		 * Insert the given text at the given position.
		 *
		 * @param uri A resource identifier.
		 * @param position A position.
		 * @param newText A string.
		 */
		insert(uri: Uri, position: Position, newText: string): void;

		/**
		 * Delete the text at the given range.
		 *
		 * @param uri A resource identifier.
		 * @param range A range.
		 */
		delete(uri: Uri, range: Range): void;

		/**
		 * Check if a text edit for a resource exists.
		 *
		 * @param uri A resource identifier.
		 * @return `true` if the given resource will be touched by this edit.
		 */
		has(uri: Uri): boolean;

		/**
		 * Set (and replace) text edits for a resource.
		 *
		 * @param uri A resource identifier.
		 * @param edits An array of text edits.
		 */
		set(uri: Uri, edits: TextEdit[]): void;

		/**
		 * Get the text edits for a resource.
		 *
		 * @param uri A resource identifier.
		 * @return An array of text edits.
		 */
		get(uri: Uri): TextEdit[];

		/**
		 * Create a regular file.
		 *
		 * @param uri Uri of the new file..
		 * @param options Defines if an existing file should be overwritten or be
		 * ignored. When overwrite and ignoreIfExists are both set overwrite wins.
		 */
		createFile(uri: Uri, options?: { overwrite?: boolean, ignoreIfExists?: boolean }): void;

		/**
		 * Delete a file or folder.
		 *
		 * @param uri The uri of the file that is to be deleted.
		 */
		deleteFile(uri: Uri, options?: { recursive?: boolean, ignoreIfNotExists?: boolean }): void;

		/**
		 * Rename a file or folder.
		 *
		 * @param oldUri The existing file.
		 * @param newUri The new location.
		 * @param options Defines if existing files should be overwritten or be
		 * ignored. When overwrite and ignoreIfExists are both set overwrite wins.
		 */
		renameFile(oldUri: Uri, newUri: Uri, options?: { overwrite?: boolean, ignoreIfExists?: boolean }): void;


		/**
		 * Get all text edits grouped by resource.
		 *
		 * @return A shallow copy of `[Uri, TextEdit[]]`-tuples.
		 */
		entries(): [Uri, TextEdit[]][];
	}

	/**
	 * A snippet string is a template which allows to insert text
	 * and to control the editor cursor when insertion happens.
	 *
	 * A snippet can define tab stops and placeholders with `$1`, `$2`
	 * and `${3:foo}`. `$0` defines the final tab stop, it defaults to
	 * the end of the snippet. Variables are defined with `$name` and
	 * `${name:default value}`. The full snippet syntax is documented
	 * [here](http://code.visualstudio.com/docs/editor/userdefinedsnippets#_creating-your-own-snippets).
	 */
	export class SnippetString {

		/**
		 * The snippet string.
		 */
		value: string;

		constructor(value?: string);

		/**
		 * Builder-function that appends the given string to
		 * the [`value`](#SnippetString.value) of this snippet string.
		 *
		 * @param string A value to append 'as given'. The string will be escaped.
		 * @return This snippet string.
		 */
		appendText(string: string): SnippetString;

		/**
		 * Builder-function that appends a tabstop (`$1`, `$2` etc) to
		 * the [`value`](#SnippetString.value) of this snippet string.
		 *
		 * @param number The number of this tabstop, defaults to an auto-increment
		 * value starting at 1.
		 * @return This snippet string.
		 */
		appendTabstop(number?: number): SnippetString;

		/**
		 * Builder-function that appends a placeholder (`${1:value}`) to
		 * the [`value`](#SnippetString.value) of this snippet string.
		 *
		 * @param value The value of this placeholder - either a string or a function
		 * with which a nested snippet can be created.
		 * @param number The number of this tabstop, defaults to an auto-increment
		 * value starting at 1.
		 * @return This snippet string.
		 */
		appendPlaceholder(value: string | ((snippet: SnippetString) => any), number?: number): SnippetString;

		/**
		 * Builder-function that appends a variable (`${VAR}`) to
		 * the [`value`](#SnippetString.value) of this snippet string.
		 *
		 * @param name The name of the variable - excluding the `$`.
		 * @param defaultValue The default value which is used when the variable name cannot
		 * be resolved - either a string or a function with which a nested snippet can be created.
		 * @return This snippet string.
		 */
		appendVariable(name: string, defaultValue: string | ((snippet: SnippetString) => any)): SnippetString;
	}

	/**
	 * The rename provider interface defines the contract between extensions and
	 * the [rename](https://code.visualstudio.com/docs/editor/editingevolved#_rename-symbol)-feature.
	 */
	export interface RenameProvider {

		/**
		 * Provide an edit that describes changes that have to be made to one
		 * or many resources to rename a symbol to a different name.
		 *
		 * @param document The document in which the command was invoked.
		 * @param position The position at which the command was invoked.
		 * @param newName The new name of the symbol. If the given name is not valid, the provider must return a rejected promise.
		 * @param token A cancellation token.
		 * @return A workspace edit or a thenable that resolves to such. The lack of a result can be
		 * signaled by returning `undefined` or `null`.
		 */
		provideRenameEdits(document: TextDocument, position: Position, newName: string, token: CancellationToken): ProviderResult<WorkspaceEdit>;

		/**
		 * Optional function for resolving and validating a position *before* running rename. The result can
		 * be a range or a range and a placeholder text. The placeholder text should be the identifier of the symbol
		 * which is being renamed - when omitted the text in the returned range is used.
		 *
		 * @param document The document in which rename will be invoked.
		 * @param position The position at which rename will be invoked.
		 * @param token A cancellation token.
		 * @return The range or range and placeholder text of the identifier that is to be renamed. The lack of a result can signaled by returning `undefined` or `null`.
		 */
		prepareRename?(document: TextDocument, position: Position, token: CancellationToken): ProviderResult<Range | { range: Range, placeholder: string }>;
	}

	/**
	 * Value-object describing what options formatting should use.
	 */
	export interface FormattingOptions {

		/**
		 * Size of a tab in spaces.
		 */
		tabSize: number;

		/**
		 * Prefer spaces over tabs.
		 */
		insertSpaces: boolean;

		/**
		 * Signature for further properties.
		 */
		[key: string]: boolean | number | string;
	}

	/**
	 * The document formatting provider interface defines the contract between extensions and
	 * the formatting-feature.
	 */
	export interface DocumentFormattingEditProvider {

		/**
		 * Provide formatting edits for a whole document.
		 *
		 * @param document The document in which the command was invoked.
		 * @param options Options controlling formatting.
		 * @param token A cancellation token.
		 * @return A set of text edits or a thenable that resolves to such. The lack of a result can be
		 * signaled by returning `undefined`, `null`, or an empty array.
		 */
		provideDocumentFormattingEdits(document: TextDocument, options: FormattingOptions, token: CancellationToken): ProviderResult<TextEdit[]>;
	}

	/**
	 * The document formatting provider interface defines the contract between extensions and
	 * the formatting-feature.
	 */
	export interface DocumentRangeFormattingEditProvider {

		/**
		 * Provide formatting edits for a range in a document.
		 *
		 * The given range is a hint and providers can decide to format a smaller
		 * or larger range. Often this is done by adjusting the start and end
		 * of the range to full syntax nodes.
		 *
		 * @param document The document in which the command was invoked.
		 * @param range The range which should be formatted.
		 * @param options Options controlling formatting.
		 * @param token A cancellation token.
		 * @return A set of text edits or a thenable that resolves to such. The lack of a result can be
		 * signaled by returning `undefined`, `null`, or an empty array.
		 */
		provideDocumentRangeFormattingEdits(document: TextDocument, range: Range, options: FormattingOptions, token: CancellationToken): ProviderResult<TextEdit[]>;
	}

	/**
	 * The document formatting provider interface defines the contract between extensions and
	 * the formatting-feature.
	 */
	export interface OnTypeFormattingEditProvider {

		/**
		 * Provide formatting edits after a character has been typed.
		 *
		 * The given position and character should hint to the provider
		 * what range the position to expand to, like find the matching `{`
		 * when `}` has been entered.
		 *
		 * @param document The document in which the command was invoked.
		 * @param position The position at which the command was invoked.
		 * @param ch The character that has been typed.
		 * @param options Options controlling formatting.
		 * @param token A cancellation token.
		 * @return A set of text edits or a thenable that resolves to such. The lack of a result can be
		 * signaled by returning `undefined`, `null`, or an empty array.
		 */
		provideOnTypeFormattingEdits(document: TextDocument, position: Position, ch: string, options: FormattingOptions, token: CancellationToken): ProviderResult<TextEdit[]>;
	}

	/**
	 * Represents a parameter of a callable-signature. A parameter can
	 * have a label and a doc-comment.
	 */
	export class ParameterInformation {

		/**
		 * The label of this signature.
		 *
		 * Either a string or inclusive start and exclusive end offsets within its containing
		 * [signature label](#SignatureInformation.label). *Note*: A label of type string must be
		 * a substring of its containing signature information's [label](#SignatureInformation.label).
		 */
		label: string | [number, number];

		/**
		 * The human-readable doc-comment of this signature. Will be shown
		 * in the UI but can be omitted.
		 */
		documentation?: string | MarkdownString;

		/**
		 * Creates a new parameter information object.
		 *
		 * @param label A label string or inclusive start and exclusive end offsets within its containing signature label.
		 * @param documentation A doc string.
		 */
		constructor(label: string | [number, number], documentation?: string | MarkdownString);
	}

	/**
	 * Represents the signature of something callable. A signature
	 * can have a label, like a function-name, a doc-comment, and
	 * a set of parameters.
	 */
	export class SignatureInformation {

		/**
		 * The label of this signature. Will be shown in
		 * the UI.
		 */
		label: string;

		/**
		 * The human-readable doc-comment of this signature. Will be shown
		 * in the UI but can be omitted.
		 */
		documentation?: string | MarkdownString;

		/**
		 * The parameters of this signature.
		 */
		parameters: ParameterInformation[];

		/**
		 * Creates a new signature information object.
		 *
		 * @param label A label string.
		 * @param documentation A doc string.
		 */
		constructor(label: string, documentation?: string | MarkdownString);
	}

	/**
	 * Signature help represents the signature of something
	 * callable. There can be multiple signatures but only one
	 * active and only one active parameter.
	 */
	export class SignatureHelp {

		/**
		 * One or more signatures.
		 */
		signatures: SignatureInformation[];

		/**
		 * The active signature.
		 */
		activeSignature: number;

		/**
		 * The active parameter of the active signature.
		 */
		activeParameter: number;
	}

	/**
	 * How a [`SignatureHelpProvider`](#SignatureHelpProvider) was triggered.
	 */
	export enum SignatureHelpTriggerKind {
		/**
		 * Signature help was invoked manually by the user or by a command.
		 */
		Invoke = 1,

		/**
		 * Signature help was triggered by a trigger character.
		 */
		TriggerCharacter = 2,

		/**
		 * Signature help was triggered by the cursor moving or by the document content changing.
		 */
		ContentChange = 3,
	}

	/**
	 * Additional information about the context in which a
	 * [`SignatureHelpProvider`](#SignatureHelpProvider.provideSignatureHelp) was triggered.
	 */
	export interface SignatureHelpContext {
		/**
		 * Action that caused signature help to be triggered.
		 */
		readonly triggerKind: SignatureHelpTriggerKind;

		/**
		 * Character that caused signature help to be triggered.
		 *
		 * This is `undefined` when signature help is not triggered by typing, such as when manually invoking
		 * signature help or when moving the cursor.
		 */
		readonly triggerCharacter?: string;

		/**
		 * `true` if signature help was already showing when it was triggered.
		 *
		 * Retriggers occur when the signature help is already active and can be caused by actions such as
		 * typing a trigger character, a cursor move, or document content changes.
		 */
		readonly isRetrigger: boolean;

		/**
		 * The currently active [`SignatureHelp`](#SignatureHelp).
		 *
		 * The `activeSignatureHelp` has its [`SignatureHelp.activeSignature`] field updated based on
		 * the user arrowing through available signatures.
		 */
		readonly activeSignatureHelp?: SignatureHelp;
	}

	/**
	 * The signature help provider interface defines the contract between extensions and
	 * the [parameter hints](https://code.visualstudio.com/docs/editor/intellisense)-feature.
	 */
	export interface SignatureHelpProvider {

		/**
		 * Provide help for the signature at the given position and document.
		 *
		 * @param document The document in which the command was invoked.
		 * @param position The position at which the command was invoked.
		 * @param token A cancellation token.
		 * @param context Information about how signature help was triggered.
		 *
		 * @return Signature help or a thenable that resolves to such. The lack of a result can be
		 * signaled by returning `undefined` or `null`.
		 */
		provideSignatureHelp(document: TextDocument, position: Position, token: CancellationToken, context: SignatureHelpContext): ProviderResult<SignatureHelp>;
	}

	/**
	 * Metadata about a registered [`SignatureHelpProvider`](#SignatureHelpProvider).
	 */
	export interface SignatureHelpProviderMetadata {
		/**
		 * List of characters that trigger signature help.
		 */
		readonly triggerCharacters: ReadonlyArray<string>;

		/**
		 * List of characters that re-trigger signature help.
		 *
		 * These trigger characters are only active when signature help is already showing. All trigger characters
		 * are also counted as re-trigger characters.
		 */
		readonly retriggerCharacters: ReadonlyArray<string>;
	}

	/**
	 * Completion item kinds.
	 */
	export enum CompletionItemKind {
		Text = 0,
		Method = 1,
		Function = 2,
		Constructor = 3,
		Field = 4,
		Variable = 5,
		Class = 6,
		Interface = 7,
		Module = 8,
		Property = 9,
		Unit = 10,
		Value = 11,
		Enum = 12,
		Keyword = 13,
		Snippet = 14,
		Color = 15,
		Reference = 17,
		File = 16,
		Folder = 18,
		EnumMember = 19,
		Constant = 20,
		Struct = 21,
		Event = 22,
		Operator = 23,
		TypeParameter = 24
	}

	/**
	 * A completion item represents a text snippet that is proposed to complete text that is being typed.
	 *
	 * It is sufficient to create a completion item from just a [label](#CompletionItem.label). In that
	 * case the completion item will replace the [word](#TextDocument.getWordRangeAtPosition)
	 * until the cursor with the given label or [insertText](#CompletionItem.insertText). Otherwise the
	 * given [edit](#CompletionItem.textEdit) is used.
	 *
	 * When selecting a completion item in the editor its defined or synthesized text edit will be applied
	 * to *all* cursors/selections whereas [additionalTextEdits](#CompletionItem.additionalTextEdits) will be
	 * applied as provided.
	 *
	 * @see [CompletionItemProvider.provideCompletionItems](#CompletionItemProvider.provideCompletionItems)
	 * @see [CompletionItemProvider.resolveCompletionItem](#CompletionItemProvider.resolveCompletionItem)
	 */
	export class CompletionItem {

		/**
		 * The label of this completion item. By default
		 * this is also the text that is inserted when selecting
		 * this completion.
		 */
		label: string;

		/**
		 * The kind of this completion item. Based on the kind
		 * an icon is chosen by the editor.
		 */
		kind?: CompletionItemKind;

		/**
		 * A human-readable string with additional information
		 * about this item, like type or symbol information.
		 */
		detail?: string;

		/**
		 * A human-readable string that represents a doc-comment.
		 */
		documentation?: string | MarkdownString;

		/**
		 * A string that should be used when comparing this item
		 * with other items. When `falsy` the [label](#CompletionItem.label)
		 * is used.
		 */
		sortText?: string;

		/**
		 * A string that should be used when filtering a set of
		 * completion items. When `falsy` the [label](#CompletionItem.label)
		 * is used.
		 */
		filterText?: string;

		/**
		 * Select this item when showing. *Note* that only one completion item can be selected and
		 * that the editor decides which item that is. The rule is that the *first* item of those
		 * that match best is selected.
		 */
		preselect?: boolean;

		/**
		 * A string or snippet that should be inserted in a document when selecting
		 * this completion. When `falsy` the [label](#CompletionItem.label)
		 * is used.
		 */
		insertText?: string | SnippetString;

		/**
		 * A range of text that should be replaced by this completion item.
		 *
		 * Defaults to a range from the start of the [current word](#TextDocument.getWordRangeAtPosition) to the
		 * current position.
		 *
		 * *Note:* The range must be a [single line](#Range.isSingleLine) and it must
		 * [contain](#Range.contains) the position at which completion has been [requested](#CompletionItemProvider.provideCompletionItems).
		 */
		range?: Range;

		/**
		 * An optional set of characters that when pressed while this completion is active will accept it first and
		 * then type that character. *Note* that all commit characters should have `length=1` and that superfluous
		 * characters will be ignored.
		 */
		commitCharacters?: string[];

		/**
		 * Keep whitespace of the [insertText](#CompletionItem.insertText) as is. By default, the editor adjusts leading
		 * whitespace of new lines so that they match the indentation of the line for which the item is accepted - setting
		 * this to `true` will prevent that.
		 */
		keepWhitespace?: boolean;

		/**
		 * @deprecated Use `CompletionItem.insertText` and `CompletionItem.range` instead.
		 *
		 * ~~An [edit](#TextEdit) which is applied to a document when selecting
		 * this completion. When an edit is provided the value of
		 * [insertText](#CompletionItem.insertText) is ignored.~~
		 *
		 * ~~The [range](#Range) of the edit must be single-line and on the same
		 * line completions were [requested](#CompletionItemProvider.provideCompletionItems) at.~~
		 */
		textEdit?: TextEdit;

		/**
		 * An optional array of additional [text edits](#TextEdit) that are applied when
		 * selecting this completion. Edits must not overlap with the main [edit](#CompletionItem.textEdit)
		 * nor with themselves.
		 */
		additionalTextEdits?: TextEdit[];

		/**
		 * An optional [command](#Command) that is executed *after* inserting this completion. *Note* that
		 * additional modifications to the current document should be described with the
		 * [additionalTextEdits](#CompletionItem.additionalTextEdits)-property.
		 */
		command?: Command;

		/**
		 * Creates a new completion item.
		 *
		 * Completion items must have at least a [label](#CompletionItem.label) which then
		 * will be used as insert text as well as for sorting and filtering.
		 *
		 * @param label The label of the completion.
		 * @param kind The [kind](#CompletionItemKind) of the completion.
		 */
		constructor(label: string, kind?: CompletionItemKind);
	}

	/**
	 * Represents a collection of [completion items](#CompletionItem) to be presented
	 * in the editor.
	 */
	export class CompletionList {

		/**
		 * This list is not complete. Further typing should result in recomputing
		 * this list.
		 */
		isIncomplete?: boolean;

		/**
		 * The completion items.
		 */
		items: CompletionItem[];

		/**
		 * Creates a new completion list.
		 *
		 * @param items The completion items.
		 * @param isIncomplete The list is not complete.
		 */
		constructor(items?: CompletionItem[], isIncomplete?: boolean);
	}

	/**
	 * How a [completion provider](#CompletionItemProvider) was triggered
	 */
	export enum CompletionTriggerKind {
		/**
		 * Completion was triggered normally.
		 */
		Invoke = 0,
		/**
		 * Completion was triggered by a trigger character.
		 */
		TriggerCharacter = 1,
		/**
		 * Completion was re-triggered as current completion list is incomplete
		 */
		TriggerForIncompleteCompletions = 2
	}

	/**
	 * Contains additional information about the context in which
	 * [completion provider](#CompletionItemProvider.provideCompletionItems) is triggered.
	 */
	export interface CompletionContext {
		/**
		 * How the completion was triggered.
		 */
		readonly triggerKind: CompletionTriggerKind;

		/**
		 * Character that triggered the completion item provider.
		 *
		 * `undefined` if provider was not triggered by a character.
		 *
		 * The trigger character is already in the document when the completion provider is triggered.
		 */
		readonly triggerCharacter?: string;
	}

	/**
	 * The completion item provider interface defines the contract between extensions and
	 * [IntelliSense](https://code.visualstudio.com/docs/editor/intellisense).
	 *
	 * Providers can delay the computation of the [`detail`](#CompletionItem.detail)
	 * and [`documentation`](#CompletionItem.documentation) properties by implementing the
	 * [`resolveCompletionItem`](#CompletionItemProvider.resolveCompletionItem)-function. However, properties that
	 * are needed for the initial sorting and filtering, like `sortText`, `filterText`, `insertText`, and `range`, must
	 * not be changed during resolve.
	 *
	 * Providers are asked for completions either explicitly by a user gesture or -depending on the configuration-
	 * implicitly when typing words or trigger characters.
	 */
	export interface CompletionItemProvider {

		/**
		 * Provide completion items for the given position and document.
		 *
		 * @param document The document in which the command was invoked.
		 * @param position The position at which the command was invoked.
		 * @param token A cancellation token.
		 * @param context How the completion was triggered.
		 *
		 * @return An array of completions, a [completion list](#CompletionList), or a thenable that resolves to either.
		 * The lack of a result can be signaled by returning `undefined`, `null`, or an empty array.
		 */
		provideCompletionItems(document: TextDocument, position: Position, token: CancellationToken, context: CompletionContext): ProviderResult<CompletionItem[] | CompletionList>;

		/**
		 * Given a completion item fill in more data, like [doc-comment](#CompletionItem.documentation)
		 * or [details](#CompletionItem.detail).
		 *
		 * The editor will only resolve a completion item once.
		 *
		 * @param item A completion item currently active in the UI.
		 * @param token A cancellation token.
		 * @return The resolved completion item or a thenable that resolves to of such. It is OK to return the given
		 * `item`. When no result is returned, the given `item` will be used.
		 */
		resolveCompletionItem?(item: CompletionItem, token: CancellationToken): ProviderResult<CompletionItem>;
	}


	/**
	 * A document link is a range in a text document that links to an internal or external resource, like another
	 * text document or a web site.
	 */
	export class DocumentLink {

		/**
		 * The range this link applies to.
		 */
		range: Range;

		/**
		 * The uri this link points to.
		 */
		target?: Uri;

		/**
		 * Creates a new document link.
		 *
		 * @param range The range the document link applies to. Must not be empty.
		 * @param target The uri the document link points to.
		 */
		constructor(range: Range, target?: Uri);
	}

	/**
	 * The document link provider defines the contract between extensions and feature of showing
	 * links in the editor.
	 */
	export interface DocumentLinkProvider {

		/**
		 * Provide links for the given document. Note that the editor ships with a default provider that detects
		 * `http(s)` and `file` links.
		 *
		 * @param document The document in which the command was invoked.
		 * @param token A cancellation token.
		 * @return An array of [document links](#DocumentLink) or a thenable that resolves to such. The lack of a result
		 * can be signaled by returning `undefined`, `null`, or an empty array.
		 */
		provideDocumentLinks(document: TextDocument, token: CancellationToken): ProviderResult<DocumentLink[]>;

		/**
		 * Given a link fill in its [target](#DocumentLink.target). This method is called when an incomplete
		 * link is selected in the UI. Providers can implement this method and return incomplete links
		 * (without target) from the [`provideDocumentLinks`](#DocumentLinkProvider.provideDocumentLinks) method which
		 * often helps to improve performance.
		 *
		 * @param link The link that is to be resolved.
		 * @param token A cancellation token.
		 */
		resolveDocumentLink?(link: DocumentLink, token: CancellationToken): ProviderResult<DocumentLink>;
	}

	/**
	 * Represents a color in RGBA space.
	 */
	export class Color {

		/**
		 * The red component of this color in the range [0-1].
		 */
		readonly red: number;

		/**
		 * The green component of this color in the range [0-1].
		 */
		readonly green: number;

		/**
		 * The blue component of this color in the range [0-1].
		 */
		readonly blue: number;

		/**
		 * The alpha component of this color in the range [0-1].
		 */
		readonly alpha: number;

		/**
		 * Creates a new color instance.
		 *
		 * @param red The red component.
		 * @param green The green component.
		 * @param blue The blue component.
		 * @param alpha The alpha component.
		 */
		constructor(red: number, green: number, blue: number, alpha: number);
	}

	/**
	 * Represents a color range from a document.
	 */
	export class ColorInformation {

		/**
		 * The range in the document where this color appears.
		 */
		range: Range;

		/**
		 * The actual color value for this color range.
		 */
		color: Color;

		/**
		 * Creates a new color range.
		 *
		 * @param range The range the color appears in. Must not be empty.
		 * @param color The value of the color.
		 * @param format The format in which this color is currently formatted.
		 */
		constructor(range: Range, color: Color);
	}

	/**
	 * A color presentation object describes how a [`color`](#Color) should be represented as text and what
	 * edits are required to refer to it from source code.
	 *
	 * For some languages one color can have multiple presentations, e.g. css can represent the color red with
	 * the constant `Red`, the hex-value `#ff0000`, or in rgba and hsla forms. In csharp other representations
	 * apply, e.g `System.Drawing.Color.Red`.
	 */
	export class ColorPresentation {

		/**
		 * The label of this color presentation. It will be shown on the color
		 * picker header. By default this is also the text that is inserted when selecting
		 * this color presentation.
		 */
		label: string;

		/**
		 * An [edit](#TextEdit) which is applied to a document when selecting
		 * this presentation for the color.  When `falsy` the [label](#ColorPresentation.label)
		 * is used.
		 */
		textEdit?: TextEdit;

		/**
		 * An optional array of additional [text edits](#TextEdit) that are applied when
		 * selecting this color presentation. Edits must not overlap with the main [edit](#ColorPresentation.textEdit) nor with themselves.
		 */
		additionalTextEdits?: TextEdit[];

		/**
		 * Creates a new color presentation.
		 *
		 * @param label The label of this color presentation.
		 */
		constructor(label: string);
	}

	/**
	 * The document color provider defines the contract between extensions and feature of
	 * picking and modifying colors in the editor.
	 */
	export interface DocumentColorProvider {

		/**
		 * Provide colors for the given document.
		 *
		 * @param document The document in which the command was invoked.
		 * @param token A cancellation token.
		 * @return An array of [color information](#ColorInformation) or a thenable that resolves to such. The lack of a result
		 * can be signaled by returning `undefined`, `null`, or an empty array.
		 */
		provideDocumentColors(document: TextDocument, token: CancellationToken): ProviderResult<ColorInformation[]>;

		/**
		 * Provide [representations](#ColorPresentation) for a color.
		 *
		 * @param color The color to show and insert.
		 * @param context A context object with additional information
		 * @param token A cancellation token.
		 * @return An array of color presentations or a thenable that resolves to such. The lack of a result
		 * can be signaled by returning `undefined`, `null`, or an empty array.
		 */
		provideColorPresentations(color: Color, context: { document: TextDocument, range: Range }, token: CancellationToken): ProviderResult<ColorPresentation[]>;
	}

	/**
	 * A line based folding range. To be valid, start and end line must be bigger than zero and smaller than the number of lines in the document.
	 * Invalid ranges will be ignored.
	 */
	export class FoldingRange {

		/**
		 * The zero-based start line of the range to fold. The folded area starts after the line's last character.
		 * To be valid, the end must be zero or larger and smaller than the number of lines in the document.
		 */
		start: number;

		/**
		 * The zero-based end line of the range to fold. The folded area ends with the line's last character.
		 * To be valid, the end must be zero or larger and smaller than the number of lines in the document.
		 */
		end: number;

		/**
		 * Describes the [Kind](#FoldingRangeKind) of the folding range such as [Comment](#FoldingRangeKind.Comment) or
		 * [Region](#FoldingRangeKind.Region). The kind is used to categorize folding ranges and used by commands
		 * like 'Fold all comments'. See
		 * [FoldingRangeKind](#FoldingRangeKind) for an enumeration of all kinds.
		 * If not set, the range is originated from a syntax element.
		 */
		kind?: FoldingRangeKind;

		/**
		 * Creates a new folding range.
		 *
		 * @param start The start line of the folded range.
		 * @param end The end line of the folded range.
		 * @param kind The kind of the folding range.
		 */
		constructor(start: number, end: number, kind?: FoldingRangeKind);
	}

	/**
	 * An enumeration of specific folding range kinds. The kind is an optional field of a [FoldingRange](#FoldingRange)
	 * and is used to distinguish specific folding ranges such as ranges originated from comments. The kind is used by commands like
	 * `Fold all comments` or `Fold all regions`.
	 * If the kind is not set on the range, the range originated from a syntax element other than comments, imports or region markers.
	 */
	export enum FoldingRangeKind {
		/**
		 * Kind for folding range representing a comment.
		 */
		Comment = 1,
		/**
		 * Kind for folding range representing a import.
		 */
		Imports = 2,
		/**
		 * Kind for folding range representing regions originating from folding markers like `#region` and `#endregion`.
		 */
		Region = 3
	}

	/**
	 * Folding context (for future use)
	 */
	export interface FoldingContext {
	}

	/**
	 * The folding range provider interface defines the contract between extensions and
	 * [Folding](https://code.visualstudio.com/docs/editor/codebasics#_folding) in the editor.
	 */
	export interface FoldingRangeProvider {
		/**
		 * Returns a list of folding ranges or null and undefined if the provider
		 * does not want to participate or was cancelled.
		 * @param document The document in which the command was invoked.
		 * @param context Additional context information (for future use)
		 * @param token A cancellation token.
		 */
		provideFoldingRanges(document: TextDocument, context: FoldingContext, token: CancellationToken): ProviderResult<FoldingRange[]>;
	}

	/**
	 * A selection range represents a part of a selection hierarchy. A selection range
	 * may have a parent selection range that contains it.
	 */
	export class SelectionRange {

		/**
		 * The [range](#Range) of this selection range.
		 */
		range: Range;

		/**
		 * The parent selection range containing this range.
		 */
		parent?: SelectionRange;

		/**
		 * Creates a new selection range.
		 *
		 * @param range The range of the selection range.
		 * @param parent The parent of the selection range.
		 */
		constructor(range: Range, parent?: SelectionRange);
	}

	export interface SelectionRangeProvider {
		/**
		 * Provide selection ranges for the given positions.
		 *
		 * Selection ranges should be computed individually and independend for each postion. The editor will merge
		 * and deduplicate ranges but providers must return hierarchies of selection ranges so that a range
		 * is [contained](#Range.contains) by its parent.
		 *
		 * @param document The document in which the command was invoked.
		 * @param positions The positions at which the command was invoked.
		 * @param token A cancellation token.
		 * @return Selection ranges or a thenable that resolves to such. The lack of a result can be
		 * signaled by returning `undefined` or `null`.
		 */
		provideSelectionRanges(document: TextDocument, positions: Position[], token: CancellationToken): ProviderResult<SelectionRange[]>;
	}

	/**
	 * A tuple of two characters, like a pair of
	 * opening and closing brackets.
	 */
	export type CharacterPair = [string, string];

	/**
	 * Describes how comments for a language work.
	 */
	export interface CommentRule {

		/**
		 * The line comment token, like `// this is a comment`
		 */
		lineComment?: string;

		/**
		 * The block comment character pair, like `/* block comment *&#47;`
		 */
		blockComment?: CharacterPair;
	}

	/**
	 * Describes indentation rules for a language.
	 */
	export interface IndentationRule {
		/**
		 * If a line matches this pattern, then all the lines after it should be unindented once (until another rule matches).
		 */
		decreaseIndentPattern: RegExp;
		/**
		 * If a line matches this pattern, then all the lines after it should be indented once (until another rule matches).
		 */
		increaseIndentPattern: RegExp;
		/**
		 * If a line matches this pattern, then **only the next line** after it should be indented once.
		 */
		indentNextLinePattern?: RegExp;
		/**
		 * If a line matches this pattern, then its indentation should not be changed and it should not be evaluated against the other rules.
		 */
		unIndentedLinePattern?: RegExp;
	}

	/**
	 * Describes what to do with the indentation when pressing Enter.
	 */
	export enum IndentAction {
		/**
		 * Insert new line and copy the previous line's indentation.
		 */
		None = 0,
		/**
		 * Insert new line and indent once (relative to the previous line's indentation).
		 */
		Indent = 1,
		/**
		 * Insert two new lines:
		 *  - the first one indented which will hold the cursor
		 *  - the second one at the same indentation level
		 */
		IndentOutdent = 2,
		/**
		 * Insert new line and outdent once (relative to the previous line's indentation).
		 */
		Outdent = 3
	}

	/**
	 * Describes what to do when pressing Enter.
	 */
	export interface EnterAction {
		/**
		 * Describe what to do with the indentation.
		 */
		indentAction: IndentAction;
		/**
		 * Describes text to be appended after the new line and after the indentation.
		 */
		appendText?: string;
		/**
		 * Describes the number of characters to remove from the new line's indentation.
		 */
		removeText?: number;
	}

	/**
	 * Describes a rule to be evaluated when pressing Enter.
	 */
	export interface OnEnterRule {
		/**
		 * This rule will only execute if the text before the cursor matches this regular expression.
		 */
		beforeText: RegExp;
		/**
		 * This rule will only execute if the text after the cursor matches this regular expression.
		 */
		afterText?: RegExp;
		/**
		 * The action to execute.
		 */
		action: EnterAction;
	}

	/**
	 * The language configuration interfaces defines the contract between extensions
	 * and various editor features, like automatic bracket insertion, automatic indentation etc.
	 */
	export interface LanguageConfiguration {
		/**
		 * The language's comment settings.
		 */
		comments?: CommentRule;
		/**
		 * The language's brackets.
		 * This configuration implicitly affects pressing Enter around these brackets.
		 */
		brackets?: CharacterPair[];
		/**
		 * The language's word definition.
		 * If the language supports Unicode identifiers (e.g. JavaScript), it is preferable
		 * to provide a word definition that uses exclusion of known separators.
		 * e.g.: A regex that matches anything except known separators (and dot is allowed to occur in a floating point number):
		 *   /(-?\d*\.\d\w*)|([^\`\~\!\@\#\%\^\&\*\(\)\-\=\+\[\{\]\}\\\|\;\:\'\"\,\.\<\>\/\?\s]+)/g
		 */
		wordPattern?: RegExp;
		/**
		 * The language's indentation settings.
		 */
		indentationRules?: IndentationRule;
		/**
		 * The language's rules to be evaluated when pressing Enter.
		 */
		onEnterRules?: OnEnterRule[];

		/**
		 * **Deprecated** Do not use.
		 *
		 * @deprecated Will be replaced by a better API soon.
		 */
		__electricCharacterSupport?: {
			/**
			 * This property is deprecated and will be **ignored** from
			 * the editor.
			 * @deprecated
			 */
			brackets?: any;
			/**
			 * This property is deprecated and not fully supported anymore by
			 * the editor (scope and lineStart are ignored).
			 * Use the autoClosingPairs property in the language configuration file instead.
			 * @deprecated
			 */
			docComment?: {
				scope: string;
				open: string;
				lineStart: string;
				close?: string;
			};
		};

		/**
		 * **Deprecated** Do not use.
		 *
		 * @deprecated * Use the autoClosingPairs property in the language configuration file instead.
		 */
		__characterPairSupport?: {
			autoClosingPairs: {
				open: string;
				close: string;
				notIn?: string[];
			}[];
		};
	}

	/**
	 * The configuration target
	 */
	export enum ConfigurationTarget {
		/**
		 * Global configuration
		*/
		Global = 1,

		/**
		 * Workspace configuration
		 */
		Workspace = 2,

		/**
		 * Workspace folder configuration
		 */
		WorkspaceFolder = 3
	}

	/**
	 * Represents the configuration. It is a merged view of
	 *
	 * - Default configuration
	 * - Global configuration
	 * - Workspace configuration (if available)
	 * - Workspace folder configuration of the requested resource (if available)
	 *
	 * *Global configuration* comes from User Settings and shadows Defaults.
	 *
	 * *Workspace configuration* comes from Workspace Settings and shadows Global configuration.
	 *
	 * *Workspace Folder configuration* comes from `.vscode` folder under one of the [workspace folders](#workspace.workspaceFolders).
	 *
	 * *Note:* Workspace and Workspace Folder configurations contains `launch` and `tasks` settings. Their basename will be
	 * part of the section identifier. The following snippets shows how to retrieve all configurations
	 * from `launch.json`:
	 *
	 * ```ts
	 * // launch.json configuration
	 * const config = workspace.getConfiguration('launch', vscode.window.activeTextEditor.document.uri);
	 *
	 * // retrieve values
	 * const values = config.get('configurations');
	 * ```
	 *
	 * Refer to [Settings](https://code.visualstudio.com/docs/getstarted/settings) for more information.
	 */
	export interface WorkspaceConfiguration {

		/**
		 * Return a value from this configuration.
		 *
		 * @param section Configuration name, supports _dotted_ names.
		 * @return The value `section` denotes or `undefined`.
		 */
		get<T>(section: string): T | undefined;

		/**
		 * Return a value from this configuration.
		 *
		 * @param section Configuration name, supports _dotted_ names.
		 * @param defaultValue A value should be returned when no value could be found, is `undefined`.
		 * @return The value `section` denotes or the default.
		 */
		get<T>(section: string, defaultValue: T): T;

		/**
		 * Check if this configuration has a certain value.
		 *
		 * @param section Configuration name, supports _dotted_ names.
		 * @return `true` if the section doesn't resolve to `undefined`.
		 */
		has(section: string): boolean;

		/**
		 * Retrieve all information about a configuration setting. A configuration value
		 * often consists of a *default* value, a global or installation-wide value,
		 * a workspace-specific value and a folder-specific value.
		 *
		 * The *effective* value (returned by [`get`](#WorkspaceConfiguration.get))
		 * is computed like this: `defaultValue` overwritten by `globalValue`,
		 * `globalValue` overwritten by `workspaceValue`. `workspaceValue` overwritten by `workspaceFolderValue`.
		 * Refer to [Settings Inheritance](https://code.visualstudio.com/docs/getstarted/settings)
		 * for more information.
		 *
		 * *Note:* The configuration name must denote a leaf in the configuration tree
		 * (`editor.fontSize` vs `editor`) otherwise no result is returned.
		 *
		 * @param section Configuration name, supports _dotted_ names.
		 * @return Information about a configuration setting or `undefined`.
		 */
		inspect<T>(section: string): { key: string; defaultValue?: T; globalValue?: T; workspaceValue?: T, workspaceFolderValue?: T } | undefined;

		/**
		 * Update a configuration value. The updated configuration values are persisted.
		 *
		 * A value can be changed in
		 *
		 * - [Global configuration](#ConfigurationTarget.Global): Changes the value for all instances of the editor.
		 * - [Workspace configuration](#ConfigurationTarget.Workspace): Changes the value for current workspace, if available.
		 * - [Workspace folder configuration](#ConfigurationTarget.WorkspaceFolder): Changes the value for the
		 * [Workspace folder](#workspace.workspaceFolders) to which the current [configuration](#WorkspaceConfiguration) is scoped to.
		 *
		 * *Note 1:* Setting a global value in the presence of a more specific workspace value
		 * has no observable effect in that workspace, but in others. Setting a workspace value
		 * in the presence of a more specific folder value has no observable effect for the resources
		 * under respective [folder](#workspace.workspaceFolders), but in others. Refer to
		 * [Settings Inheritance](https://code.visualstudio.com/docs/getstarted/settings) for more information.
		 *
		 * *Note 2:* To remove a configuration value use `undefined`, like so: `config.update('somekey', undefined)`
		 *
		 * Will throw error when
		 * - Writing a configuration which is not registered.
		 * - Writing a configuration to workspace or folder target when no workspace is opened
		 * - Writing a configuration to folder target when there is no folder settings
		 * - Writing to folder target without passing a resource when getting the configuration (`workspace.getConfiguration(section, resource)`)
		 * - Writing a window configuration to folder target
		 *
		 * @param section Configuration name, supports _dotted_ names.
		 * @param value The new value.
		 * @param configurationTarget The [configuration target](#ConfigurationTarget) or a boolean value.
		 *	- If `true` configuration target is `ConfigurationTarget.Global`.
		 *	- If `false` configuration target is `ConfigurationTarget.Workspace`.
		 *	- If `undefined` or `null` configuration target is
		 *	`ConfigurationTarget.WorkspaceFolder` when configuration is resource specific
		 *	`ConfigurationTarget.Workspace` otherwise.
		 */
		update(section: string, value: any, configurationTarget?: ConfigurationTarget | boolean): Thenable<void>;

		/**
		 * Readable dictionary that backs this configuration.
		 */
		readonly [key: string]: any;
	}

	/**
	 * Represents a location inside a resource, such as a line
	 * inside a text file.
	 */
	export class Location {

		/**
		 * The resource identifier of this location.
		 */
		uri: Uri;

		/**
		 * The document range of this location.
		 */
		range: Range;

		/**
		 * Creates a new location object.
		 *
		 * @param uri The resource identifier.
		 * @param rangeOrPosition The range or position. Positions will be converted to an empty range.
		 */
		constructor(uri: Uri, rangeOrPosition: Range | Position);
	}

	/**
	 * Represents the connection of two locations. Provides additional metadata over normal [locations](#Location),
	 * including an origin range.
	 */
	export interface LocationLink {
		/**
		 * Span of the origin of this link.
		 *
		 * Used as the underlined span for mouse definition hover. Defaults to the word range at
		 * the definition position.
		 */
		originSelectionRange?: Range;

		/**
		 * The target resource identifier of this link.
		 */
		targetUri: Uri;

		/**
		 * The full target range of this link.
		 */
		targetRange: Range;

		/**
		 * The span of this link.
		 */
		targetSelectionRange?: Range;
	}

	/**
	 * The event that is fired when diagnostics change.
	 */
	export interface DiagnosticChangeEvent {

		/**
		 * An array of resources for which diagnostics have changed.
		 */
		readonly uris: Uri[];
	}

	/**
	 * Represents the severity of diagnostics.
	 */
	export enum DiagnosticSeverity {

		/**
		 * Something not allowed by the rules of a language or other means.
		 */
		Error = 0,

		/**
		 * Something suspicious but allowed.
		 */
		Warning = 1,

		/**
		 * Something to inform about but not a problem.
		 */
		Information = 2,

		/**
		 * Something to hint to a better way of doing it, like proposing
		 * a refactoring.
		 */
		Hint = 3
	}

	/**
	 * Represents a related message and source code location for a diagnostic. This should be
	 * used to point to code locations that cause or related to a diagnostics, e.g when duplicating
	 * a symbol in a scope.
	 */
	export class DiagnosticRelatedInformation {

		/**
		 * The location of this related diagnostic information.
		 */
		location: Location;

		/**
		 * The message of this related diagnostic information.
		 */
		message: string;

		/**
		 * Creates a new related diagnostic information object.
		 *
		 * @param location The location.
		 * @param message The message.
		 */
		constructor(location: Location, message: string);
	}

	/**
	 * Additional metadata about the type of a diagnostic.
	 */
	export enum DiagnosticTag {
		/**
		 * Unused or unnecessary code.
		 *
		 * Diagnostics with this tag are rendered faded out. The amount of fading
		 * is controlled by the `"editorUnnecessaryCode.opacity"` theme color. For
		 * example, `"editorUnnecessaryCode.opacity": "#000000c0"` will render the
		 * code with 75% opacity. For high contrast themes, use the
		 * `"editorUnnecessaryCode.border"` theme color to underline unnecessary code
		 * instead of fading it out.
		 */
		Unnecessary = 1,
	}

	/**
	 * Represents a diagnostic, such as a compiler error or warning. Diagnostic objects
	 * are only valid in the scope of a file.
	 */
	export class Diagnostic {

		/**
		 * The range to which this diagnostic applies.
		 */
		range: Range;

		/**
		 * The human-readable message.
		 */
		message: string;

		/**
		 * The severity, default is [error](#DiagnosticSeverity.Error).
		 */
		severity: DiagnosticSeverity;

		/**
		 * A human-readable string describing the source of this
		 * diagnostic, e.g. 'typescript' or 'super lint'.
		 */
		source?: string;

		/**
		 * A code or identifier for this diagnostic.
		 * Should be used for later processing, e.g. when providing [code actions](#CodeActionContext).
		 */
		code?: string | number;

		/**
		 * An array of related diagnostic information, e.g. when symbol-names within
		 * a scope collide all definitions can be marked via this property.
		 */
		relatedInformation?: DiagnosticRelatedInformation[];

		/**
		 * Additional metadata about the diagnostic.
		 */
		tags?: DiagnosticTag[];

		/**
		 * Creates a new diagnostic object.
		 *
		 * @param range The range to which this diagnostic applies.
		 * @param message The human-readable message.
		 * @param severity The severity, default is [error](#DiagnosticSeverity.Error).
		 */
		constructor(range: Range, message: string, severity?: DiagnosticSeverity);
	}

	/**
	 * A diagnostics collection is a container that manages a set of
	 * [diagnostics](#Diagnostic). Diagnostics are always scopes to a
	 * diagnostics collection and a resource.
	 *
	 * To get an instance of a `DiagnosticCollection` use
	 * [createDiagnosticCollection](#languages.createDiagnosticCollection).
	 */
	export interface DiagnosticCollection {

		/**
		 * The name of this diagnostic collection, for instance `typescript`. Every diagnostic
		 * from this collection will be associated with this name. Also, the task framework uses this
		 * name when defining [problem matchers](https://code.visualstudio.com/docs/editor/tasks#_defining-a-problem-matcher).
		 */
		readonly name: string;

		/**
		 * Assign diagnostics for given resource. Will replace
		 * existing diagnostics for that resource.
		 *
		 * @param uri A resource identifier.
		 * @param diagnostics Array of diagnostics or `undefined`
		 */
		set(uri: Uri, diagnostics: Diagnostic[] | undefined): void;

		/**
		 * Replace all entries in this collection.
		 *
		 * Diagnostics of multiple tuples of the same uri will be merged, e.g
		 * `[[file1, [d1]], [file1, [d2]]]` is equivalent to `[[file1, [d1, d2]]]`.
		 * If a diagnostics item is `undefined` as in `[file1, undefined]`
		 * all previous but not subsequent diagnostics are removed.
		 *
		 * @param entries An array of tuples, like `[[file1, [d1, d2]], [file2, [d3, d4, d5]]]`, or `undefined`.
		 */
		set(entries: [Uri, Diagnostic[] | undefined][]): void;

		/**
		 * Remove all diagnostics from this collection that belong
		 * to the provided `uri`. The same as `#set(uri, undefined)`.
		 *
		 * @param uri A resource identifier.
		 */
		delete(uri: Uri): void;

		/**
		 * Remove all diagnostics from this collection. The same
		 * as calling `#set(undefined)`;
		 */
		clear(): void;

		/**
		 * Iterate over each entry in this collection.
		 *
		 * @param callback Function to execute for each entry.
		 * @param thisArg The `this` context used when invoking the handler function.
		 */
		forEach(callback: (uri: Uri, diagnostics: Diagnostic[], collection: DiagnosticCollection) => any, thisArg?: any): void;

		/**
		 * Get the diagnostics for a given resource. *Note* that you cannot
		 * modify the diagnostics-array returned from this call.
		 *
		 * @param uri A resource identifier.
		 * @returns An immutable array of [diagnostics](#Diagnostic) or `undefined`.
		 */
		get(uri: Uri): Diagnostic[] | undefined;

		/**
		 * Check if this collection contains diagnostics for a
		 * given resource.
		 *
		 * @param uri A resource identifier.
		 * @returns `true` if this collection has diagnostic for the given resource.
		 */
		has(uri: Uri): boolean;

		/**
		 * Dispose and free associated resources. Calls
		 * [clear](#DiagnosticCollection.clear).
		 */
		dispose(): void;
	}

	/**
	 * Denotes a location of an editor in the window. Editors can be arranged in a grid
	 * and each column represents one editor location in that grid by counting the editors
	 * in order of their appearance.
	 */
	export enum ViewColumn {
		/**
		 * A *symbolic* editor column representing the currently active column. This value
		 * can be used when opening editors, but the *resolved* [viewColumn](#TextEditor.viewColumn)-value
		 * of editors will always be `One`, `Two`, `Three`,... or `undefined` but never `Active`.
		 */
		Active = -1,
		/**
		 * A *symbolic* editor column representing the column to the side of the active one. This value
		 * can be used when opening editors, but the *resolved* [viewColumn](#TextEditor.viewColumn)-value
		 * of editors will always be `One`, `Two`, `Three`,... or `undefined` but never `Beside`.
		 */
		Beside = -2,
		/**
		 * The first editor column.
		 */
		One = 1,
		/**
		 * The second editor column.
		 */
		Two = 2,
		/**
		 * The third editor column.
		 */
		Three = 3,
		/**
		 * The fourth editor column.
		 */
		Four = 4,
		/**
		 * The fifth editor column.
		 */
		Five = 5,
		/**
		 * The sixth editor column.
		 */
		Six = 6,
		/**
		 * The seventh editor column.
		 */
		Seven = 7,
		/**
		 * The eighth editor column.
		 */
		Eight = 8,
		/**
		 * The ninth editor column.
		 */
		Nine = 9
	}

	/**
	 * An output channel is a container for readonly textual information.
	 *
	 * To get an instance of an `OutputChannel` use
	 * [createOutputChannel](#window.createOutputChannel).
	 */
	export interface OutputChannel {

		/**
		 * The human-readable name of this output channel.
		 */
		readonly name: string;

		/**
		 * Append the given value to the channel.
		 *
		 * @param value A string, falsy values will not be printed.
		 */
		append(value: string): void;

		/**
		 * Append the given value and a line feed character
		 * to the channel.
		 *
		 * @param value A string, falsy values will be printed.
		 */
		appendLine(value: string): void;

		/**
		 * Removes all output from the channel.
		 */
		clear(): void;

		/**
		 * Reveal this channel in the UI.
		 *
		 * @param preserveFocus When `true` the channel will not take focus.
		 */
		show(preserveFocus?: boolean): void;

		/**
		 * ~~Reveal this channel in the UI.~~
		 *
		 * @deprecated Use the overload with just one parameter (`show(preserveFocus?: boolean): void`).
		 *
		 * @param column This argument is **deprecated** and will be ignored.
		 * @param preserveFocus When `true` the channel will not take focus.
		 */
		show(column?: ViewColumn, preserveFocus?: boolean): void;

		/**
		 * Hide this channel from the UI.
		 */
		hide(): void;

		/**
		 * Dispose and free associated resources.
		 */
		dispose(): void;
	}

	/**
	 * Represents the alignment of status bar items.
	 */
	export enum StatusBarAlignment {

		/**
		 * Aligned to the left side.
		 */
		Left = 1,

		/**
		 * Aligned to the right side.
		 */
		Right = 2
	}

	/**
	 * A status bar item is a status bar contribution that can
	 * show text and icons and run a command on click.
	 */
	export interface StatusBarItem {

		/**
		 * The alignment of this item.
		 */
		readonly alignment: StatusBarAlignment;

		/**
		 * The priority of this item. Higher value means the item should
		 * be shown more to the left.
		 */
		readonly priority?: number;

		/**
		 * The text to show for the entry. You can embed icons in the text by leveraging the syntax:
		 *
		 * `My text $(icon-name) contains icons like $(icon-name) this one.`
		 *
		 * Where the icon-name is taken from the [octicon](https://octicons.github.com) icon set, e.g.
		 * `light-bulb`, `thumbsup`, `zap` etc.
		 */
		text: string;

		/**
		 * The tooltip text when you hover over this entry.
		 */
		tooltip: string | undefined;

		/**
		 * The foreground color for this entry.
		 */
		color: string | ThemeColor | undefined;

		/**
		 * The identifier of a command to run on click. The command must be
		 * [known](#commands.getCommands).
		 */
		command: string | undefined;

		/**
		 * Shows the entry in the status bar.
		 */
		show(): void;

		/**
		 * Hide the entry in the status bar.
		 */
		hide(): void;

		/**
		 * Dispose and free associated resources. Call
		 * [hide](#StatusBarItem.hide).
		 */
		dispose(): void;
	}

	/**
	 * Defines a generalized way of reporting progress updates.
	 */
	export interface Progress<T> {

		/**
		 * Report a progress update.
		 * @param value A progress item, like a message and/or an
		 * report on how much work finished
		 */
		report(value: T): void;
	}

	/**
	 * An individual terminal instance within the integrated terminal.
	 */
	export interface Terminal {

		/**
		 * The name of the terminal.
		 */
		readonly name: string;

		/**
		 * The process ID of the shell process.
		 */
		readonly processId: Thenable<number>;

		/**
		 * Send text to the terminal. The text is written to the stdin of the underlying pty process
		 * (shell) of the terminal.
		 *
		 * @param text The text to send.
		 * @param addNewLine Whether to add a new line to the text being sent, this is normally
		 * required to run a command in the terminal. The character(s) added are \n or \r\n
		 * depending on the platform. This defaults to `true`.
		 */
		sendText(text: string, addNewLine?: boolean): void;

		/**
		 * Show the terminal panel and reveal this terminal in the UI.
		 *
		 * @param preserveFocus When `true` the terminal will not take focus.
		 */
		show(preserveFocus?: boolean): void;

		/**
		 * Hide the terminal panel if this terminal is currently showing.
		 */
		hide(): void;

		/**
		 * Dispose and free associated resources.
		 */
		dispose(): void;
	}

	/**
	 * Represents an extension.
	 *
	 * To get an instance of an `Extension` use [getExtension](#extensions.getExtension).
	 */
	export interface Extension<T> {

		/**
		 * The canonical extension identifier in the form of: `publisher.name`.
		 */
		readonly id: string;

		/**
		 * The absolute file path of the directory containing this extension.
		 */
		readonly extensionPath: string;

		/**
		 * `true` if the extension has been activated.
		 */
		readonly isActive: boolean;

		/**
		 * The parsed contents of the extension's package.json.
		 */
		readonly packageJSON: any;

		/**
		 * The public API exported by this extension. It is an invalid action
		 * to access this field before this extension has been activated.
		 */
		readonly exports: T;

		/**
		 * Activates this extension and returns its public API.
		 *
		 * @return A promise that will resolve when this extension has been activated.
		 */
		activate(): Thenable<T>;
	}

	/**
	 * An extension context is a collection of utilities private to an
	 * extension.
	 *
	 * An instance of an `ExtensionContext` is provided as the first
	 * parameter to the `activate`-call of an extension.
	 */
	export interface ExtensionContext {

		/**
		 * An array to which disposables can be added. When this
		 * extension is deactivated the disposables will be disposed.
		 */
		subscriptions: { dispose(): any }[];

		/**
		 * A memento object that stores state in the context
		 * of the currently opened [workspace](#workspace.workspaceFolders).
		 */
		workspaceState: Memento;

		/**
		 * A memento object that stores state independent
		 * of the current opened [workspace](#workspace.workspaceFolders).
		 */
		globalState: Memento;

		/**
		 * The absolute file path of the directory containing the extension.
		 */
		extensionPath: string;

		/**
		 * Get the absolute path of a resource contained in the extension.
		 *
		 * @param relativePath A relative path to a resource contained in the extension.
		 * @return The absolute path of the resource.
		 */
		asAbsolutePath(relativePath: string): string;

		/**
		 * An absolute file path of a workspace specific directory in which the extension
		 * can store private state. The directory might not exist on disk and creation is
		 * up to the extension. However, the parent directory is guaranteed to be existent.
		 *
		 * Use [`workspaceState`](#ExtensionContext.workspaceState) or
		 * [`globalState`](#ExtensionContext.globalState) to store key value data.
		 */
		storagePath: string | undefined;

		/**
		 * An absolute file path in which the extension can store global state.
		 * The directory might not exist on disk and creation is
		 * up to the extension. However, the parent directory is guaranteed to be existent.
		 *
		 * Use [`globalState`](#ExtensionContext.globalState) to store key value data.
		 */
		globalStoragePath: string;

		/**
		 * An absolute file path of a directory in which the extension can create log files.
		 * The directory might not exist on disk and creation is up to the extension. However,
		 * the parent directory is guaranteed to be existent.
		 */
		logPath: string;
	}

	/**
	 * A memento represents a storage utility. It can store and retrieve
	 * values.
	 */
	export interface Memento {

		/**
		 * Return a value.
		 *
		 * @param key A string.
		 * @return The stored value or `undefined`.
		 */
		get<T>(key: string): T | undefined;

		/**
		 * Return a value.
		 *
		 * @param key A string.
		 * @param defaultValue A value that should be returned when there is no
		 * value (`undefined`) with the given key.
		 * @return The stored value or the defaultValue.
		 */
		get<T>(key: string, defaultValue: T): T;

		/**
		 * Store a value. The value must be JSON-stringifyable.
		 *
		 * @param key A string.
		 * @param value A value. MUST not contain cyclic references.
		 */
		update(key: string, value: any): Thenable<void>;
	}

	/**
	 * Controls the behaviour of the terminal's visibility.
	 */
	export enum TaskRevealKind {
		/**
		 * Always brings the terminal to front if the task is executed.
		 */
		Always = 1,

		/**
		 * Only brings the terminal to front if a problem is detected executing the task
		 * (e.g. the task couldn't be started because).
		 */
		Silent = 2,

		/**
		 * The terminal never comes to front when the task is executed.
		 */
		Never = 3
	}

	/**
	 * Controls how the task channel is used between tasks
	 */
	export enum TaskPanelKind {

		/**
		 * Shares a panel with other tasks. This is the default.
		 */
		Shared = 1,

		/**
		 * Uses a dedicated panel for this tasks. The panel is not
		 * shared with other tasks.
		 */
		Dedicated = 2,

		/**
		 * Creates a new panel whenever this task is executed.
		 */
		New = 3
	}

	/**
	 * Controls how the task is presented in the UI.
	 */
	export interface TaskPresentationOptions {
		/**
		 * Controls whether the task output is reveal in the user interface.
		 * Defaults to `RevealKind.Always`.
		 */
		reveal?: TaskRevealKind;

		/**
		 * Controls whether the command associated with the task is echoed
		 * in the user interface.
		 */
		echo?: boolean;

		/**
		 * Controls whether the panel showing the task output is taking focus.
		 */
		focus?: boolean;

		/**
		 * Controls if the task panel is used for this task only (dedicated),
		 * shared between tasks (shared) or if a new panel is created on
		 * every task execution (new). Defaults to `TaskInstanceKind.Shared`
		 */
		panel?: TaskPanelKind;

		/**
		 * Controls whether to show the "Terminal will be reused by tasks, press any key to close it" message.
		 */
		showReuseMessage?: boolean;

		/**
		 * Controls whether the terminal is cleared before executing the task.
		 */
		clear?: boolean;
	}

	/**
	 * A grouping for tasks. The editor by default supports the
	 * 'Clean', 'Build', 'RebuildAll' and 'Test' group.
	 */
	export class TaskGroup {

		/**
		 * The clean task group;
		 */
		static Clean: TaskGroup;

		/**
		 * The build task group;
		 */
		static Build: TaskGroup;

		/**
		 * The rebuild all task group;
		 */
		static Rebuild: TaskGroup;

		/**
		 * The test all task group;
		 */
		static Test: TaskGroup;

		private constructor(id: string, label: string);
	}


	/**
	 * A structure that defines a task kind in the system.
	 * The value must be JSON-stringifyable.
	 */
	export interface TaskDefinition {
		/**
		 * The task definition describing the task provided by an extension.
		 * Usually a task provider defines more properties to identify
		 * a task. They need to be defined in the package.json of the
		 * extension under the 'taskDefinitions' extension point. The npm
		 * task definition for example looks like this
		 * ```typescript
		 * interface NpmTaskDefinition extends TaskDefinition {
		 *     script: string;
		 * }
		 * ```
		 *
		 * Note that type identifier starting with a '$' are reserved for internal
		 * usages and shouldn't be used by extensions.
		 */
		readonly type: string;

		/**
		 * Additional attributes of a concrete task definition.
		 */
		[name: string]: any;
	}

	/**
	 * Options for a process execution
	 */
	export interface ProcessExecutionOptions {
		/**
		 * The current working directory of the executed program or shell.
		 * If omitted the tools current workspace root is used.
		 */
		cwd?: string;

		/**
		 * The additional environment of the executed program or shell. If omitted
		 * the parent process' environment is used. If provided it is merged with
		 * the parent process' environment.
		 */
		env?: { [key: string]: string };
	}

	/**
	 * The execution of a task happens as an external process
	 * without shell interaction.
	 */
	export class ProcessExecution {

		/**
		 * Creates a process execution.
		 *
		 * @param process The process to start.
		 * @param options Optional options for the started process.
		 */
		constructor(process: string, options?: ProcessExecutionOptions);

		/**
		 * Creates a process execution.
		 *
		 * @param process The process to start.
		 * @param args Arguments to be passed to the process.
		 * @param options Optional options for the started process.
		 */
		constructor(process: string, args: string[], options?: ProcessExecutionOptions);

		/**
		 * The process to be executed.
		 */
		process: string;

		/**
		 * The arguments passed to the process. Defaults to an empty array.
		 */
		args: string[];

		/**
		 * The process options used when the process is executed.
		 * Defaults to undefined.
		 */
		options?: ProcessExecutionOptions;
	}

	/**
	 * The shell quoting options.
	 */
	export interface ShellQuotingOptions {

		/**
		 * The character used to do character escaping. If a string is provided only spaces
		 * are escaped. If a `{ escapeChar, charsToEscape }` literal is provide all characters
		 * in `charsToEscape` are escaped using the `escapeChar`.
		 */
		escape?: string | {
			/**
			 * The escape character.
			 */
			escapeChar: string;
			/**
			 * The characters to escape.
			 */
			charsToEscape: string;
		};

		/**
		 * The character used for strong quoting. The string's length must be 1.
		 */
		strong?: string;

		/**
		 * The character used for weak quoting. The string's length must be 1.
		 */
		weak?: string;
	}

	/**
	 * Options for a shell execution
	 */
	export interface ShellExecutionOptions {
		/**
		 * The shell executable.
		 */
		executable?: string;

		/**
		 * The arguments to be passed to the shell executable used to run the task. Most shells
		 * require special arguments to execute a command. For  example `bash` requires the `-c`
		 * argument to execute a command, `PowerShell` requires `-Command` and `cmd` requires both
		 * `/d` and `/c`.
		 */
		shellArgs?: string[];

		/**
		 * The shell quotes supported by this shell.
		 */
		shellQuoting?: ShellQuotingOptions;

		/**
		 * The current working directory of the executed shell.
		 * If omitted the tools current workspace root is used.
		 */
		cwd?: string;

		/**
		 * The additional environment of the executed shell. If omitted
		 * the parent process' environment is used. If provided it is merged with
		 * the parent process' environment.
		 */
		env?: { [key: string]: string };
	}

	/**
	 * Defines how an argument should be quoted if it contains
	 * spaces or unsupported characters.
	 */
	export enum ShellQuoting {

		/**
		 * Character escaping should be used. This for example
		 * uses \ on bash and ` on PowerShell.
		 */
		Escape = 1,

		/**
		 * Strong string quoting should be used. This for example
		 * uses " for Windows cmd and ' for bash and PowerShell.
		 * Strong quoting treats arguments as literal strings.
		 * Under PowerShell echo 'The value is $(2 * 3)' will
		 * print `The value is $(2 * 3)`
		 */
		Strong = 2,

		/**
		 * Weak string quoting should be used. This for example
		 * uses " for Windows cmd, bash and PowerShell. Weak quoting
		 * still performs some kind of evaluation inside the quoted
		 * string.  Under PowerShell echo "The value is $(2 * 3)"
		 * will print `The value is 6`
		 */
		Weak = 3
	}

	/**
	 * A string that will be quoted depending on the used shell.
	 */
	export interface ShellQuotedString {
		/**
		 * The actual string value.
		 */
		value: string;

		/**
		 * The quoting style to use.
		 */
		quoting: ShellQuoting;
	}

	export class ShellExecution {
		/**
		 * Creates a shell execution with a full command line.
		 *
		 * @param commandLine The command line to execute.
		 * @param options Optional options for the started the shell.
		 */
		constructor(commandLine: string, options?: ShellExecutionOptions);

		/**
		 * Creates a shell execution with a command and arguments. For the real execution VS Code will
		 * construct a command line from the command and the arguments. This is subject to interpretation
		 * especially when it comes to quoting. If full control over the command line is needed please
		 * use the constructor that creates a `ShellExecution` with the full command line.
		 *
		 * @param command The command to execute.
		 * @param args The command arguments.
		 * @param options Optional options for the started the shell.
		 */
		constructor(command: string | ShellQuotedString, args: (string | ShellQuotedString)[], options?: ShellExecutionOptions);

		/**
		 * The shell command line. Is `undefined` if created with a command and arguments.
		 */
		commandLine: string;

		/**
		 * The shell command. Is `undefined` if created with a full command line.
		 */
		command: string | ShellQuotedString;

		/**
		 * The shell args. Is `undefined` if created with a full command line.
		 */
		args: (string | ShellQuotedString)[];

		/**
		 * The shell options used when the command line is executed in a shell.
		 * Defaults to undefined.
		 */
		options?: ShellExecutionOptions;
	}

	/**
	 * The scope of a task.
	 */
	export enum TaskScope {
		/**
		 * The task is a global task
		 */
		Global = 1,

		/**
		 * The task is a workspace task
		 */
		Workspace = 2
	}

	/**
	 * Run options for a task.
	 */
	export interface RunOptions {
		/**
		 * Controls whether task variables are re-evaluated on rerun.
		 */
		reevaluateOnRerun?: boolean;
	}

	/**
	 * A task to execute
	 */
	export class Task {

		/**
		 * Creates a new task.
		 *
		 * @param definition The task definition as defined in the taskDefinitions extension point.
		 * @param scope Specifies the task's scope. It is either a global or a workspace task or a task for a specific workspace folder.
		 * @param name The task's name. Is presented in the user interface.
		 * @param source The task's source (e.g. 'gulp', 'npm', ...). Is presented in the user interface.
		 * @param execution The process or shell execution.
		 * @param problemMatchers the names of problem matchers to use, like '$tsc'
		 *  or '$eslint'. Problem matchers can be contributed by an extension using
		 *  the `problemMatchers` extension point.
		 */
		constructor(taskDefinition: TaskDefinition, scope: WorkspaceFolder | TaskScope.Global | TaskScope.Workspace, name: string, source: string, execution?: ProcessExecution | ShellExecution, problemMatchers?: string | string[]);

		/**
		 * ~~Creates a new task.~~
		 *
		 * @deprecated Use the new constructors that allow specifying a scope for the task.
		 *
		 * @param definition The task definition as defined in the taskDefinitions extension point.
		 * @param name The task's name. Is presented in the user interface.
		 * @param source The task's source (e.g. 'gulp', 'npm', ...). Is presented in the user interface.
		 * @param execution The process or shell execution.
		 * @param problemMatchers the names of problem matchers to use, like '$tsc'
		 *  or '$eslint'. Problem matchers can be contributed by an extension using
		 *  the `problemMatchers` extension point.
		 */
		constructor(taskDefinition: TaskDefinition, name: string, source: string, execution?: ProcessExecution | ShellExecution, problemMatchers?: string | string[]);

		/**
		 * The task's definition.
		 */
		definition: TaskDefinition;

		/**
		 * The task's scope.
		 */
		readonly scope?: TaskScope.Global | TaskScope.Workspace | WorkspaceFolder;

		/**
		 * The task's name
		 */
		name: string;

		/**
		 * The task's execution engine
		 */
		execution?: ProcessExecution | ShellExecution;

		/**
		 * Whether the task is a background task or not.
		 */
		isBackground: boolean;

		/**
		 * A human-readable string describing the source of this
		 * shell task, e.g. 'gulp' or 'npm'.
		 */
		source: string;

		/**
		 * The task group this tasks belongs to. See TaskGroup
		 * for a predefined set of available groups.
		 * Defaults to undefined meaning that the task doesn't
		 * belong to any special group.
		 */
		group?: TaskGroup;

		/**
		 * The presentation options. Defaults to an empty literal.
		 */
		presentationOptions: TaskPresentationOptions;

		/**
		 * The problem matchers attached to the task. Defaults to an empty
		 * array.
		 */
		problemMatchers: string[];

		/**
		 * Run options for the task
		 */
		runOptions: RunOptions;
	}

	/**
	 * A task provider allows to add tasks to the task service.
	 * A task provider is registered via #tasks.registerTaskProvider.
	 */
	export interface TaskProvider {
		/**
		 * Provides tasks.
		 * @param token A cancellation token.
		 * @return an array of tasks
		 */
		provideTasks(token?: CancellationToken): ProviderResult<Task[]>;

		/**
		 * Resolves a task that has no [`execution`](#Task.execution) set. Tasks are
		 * often created from information found in the `tasks.json`-file. Such tasks miss
		 * the information on how to execute them and a task provider must fill in
		 * the missing information in the `resolveTask`-method. This method will not be
		 * called for tasks returned from the above `provideTasks` method since those
		 * tasks are always fully resolved. A valid default implementation for the
		 * `resolveTask` method is to return `undefined`.
		 *
		 * @param task The task to resolve.
		 * @param token A cancellation token.
		 * @return The resolved task
		 */
		resolveTask(task: Task, token?: CancellationToken): ProviderResult<Task>;
	}

	/**
	 * An object representing an executed Task. It can be used
	 * to terminate a task.
	 *
	 * This interface is not intended to be implemented.
	 */
	export interface TaskExecution {
		/**
		 * The task that got started.
		 */
		task: Task;

		/**
		 * Terminates the task execution.
		 */
		terminate(): void;
	}

	/**
	 * An event signaling the start of a task execution.
	 *
	 * This interface is not intended to be implemented.
	 */
	interface TaskStartEvent {
		/**
		 * The task item representing the task that got started.
		 */
		execution: TaskExecution;
	}

	/**
	 * An event signaling the end of an executed task.
	 *
	 * This interface is not intended to be implemented.
	 */
	interface TaskEndEvent {
		/**
		 * The task item representing the task that finished.
		 */
		execution: TaskExecution;
	}

	/**
	 * An event signaling the start of a process execution
	 * triggered through a task
	 */
	export interface TaskProcessStartEvent {

		/**
		 * The task execution for which the process got started.
		 */
		execution: TaskExecution;

		/**
		 * The underlying process id.
		 */
		processId: number;
	}

	/**
	 * An event signaling the end of a process execution
	 * triggered through a task
	 */
	export interface TaskProcessEndEvent {

		/**
		 * The task execution for which the process got started.
		 */
		execution: TaskExecution;

		/**
		 * The process's exit code.
		 */
		exitCode: number;
	}

	export interface TaskFilter {
		/**
		 * The task version as used in the tasks.json file.
		 * The string support the package.json semver notation.
		 */
		version?: string;

		/**
		 * The task type to return;
		 */
		type?: string;
	}

	/**
	 * Namespace for tasks functionality.
	 */
	export namespace tasks {

		/**
		 * Register a task provider.
		 *
		 * @param type The task kind type this provider is registered for.
		 * @param provider A task provider.
		 * @return A [disposable](#Disposable) that unregisters this provider when being disposed.
		 */
		export function registerTaskProvider(type: string, provider: TaskProvider): Disposable;

		/**
		 * Fetches all tasks available in the systems. This includes tasks
		 * from `tasks.json` files as well as tasks from task providers
		 * contributed through extensions.
		 *
		 * @param filter a filter to filter the return tasks.
		 */
		export function fetchTasks(filter?: TaskFilter): Thenable<Task[]>;

		/**
		 * Executes a task that is managed by VS Code. The returned
		 * task execution can be used to terminate the task.
		 *
		 * @param task the task to execute
		 */
		export function executeTask(task: Task): Thenable<TaskExecution>;

		/**
		 * The currently active task executions or an empty array.
		 */
		export const taskExecutions: ReadonlyArray<TaskExecution>;

		/**
		 * Fires when a task starts.
		 */
		export const onDidStartTask: Event<TaskStartEvent>;

		/**
		 * Fires when a task ends.
		 */
		export const onDidEndTask: Event<TaskEndEvent>;

		/**
		 * Fires when the underlying process has been started.
		 * This event will not fire for tasks that don't
		 * execute an underlying process.
		 */
		export const onDidStartTaskProcess: Event<TaskProcessStartEvent>;

		/**
		 * Fires when the underlying process has ended.
		 * This event will not fire for tasks that don't
		 * execute an underlying process.
		 */
		export const onDidEndTaskProcess: Event<TaskProcessEndEvent>;
	}

	/**
	 * Enumeration of file types. The types `File` and `Directory` can also be
	 * a symbolic links, in that use `FileType.File | FileType.SymbolicLink` and
	 * `FileType.Directory | FileType.SymbolicLink`.
	 */
	export enum FileType {
		/**
		 * The file type is unknown.
		 */
		Unknown = 0,
		/**
		 * A regular file.
		 */
		File = 1,
		/**
		 * A directory.
		 */
		Directory = 2,
		/**
		 * A symbolic link to a file.
		 */
		SymbolicLink = 64
	}

	/**
	 * The `FileStat`-type represents metadata about a file
	 */
	export interface FileStat {
		/**
		 * The type of the file, e.g. is a regular file, a directory, or symbolic link
		 * to a file.
		 */
		type: FileType;
		/**
		 * The creation timestamp in milliseconds elapsed since January 1, 1970 00:00:00 UTC.
		 */
		ctime: number;
		/**
		 * The modification timestamp in milliseconds elapsed since January 1, 1970 00:00:00 UTC.
		 */
		mtime: number;
		/**
		 * The size in bytes.
		 */
		size: number;
	}

	/**
	 * A type that filesystem providers should use to signal errors.
	 *
	 * This class has factory methods for common error-cases, like `EntryNotFound` when
	 * a file or folder doesn't exist, use them like so: `throw vscode.FileSystemError.EntryNotFound(someUri);`
	 */
	export class FileSystemError extends Error {

		/**
		 * Create an error to signal that a file or folder wasn't found.
		 * @param messageOrUri Message or uri.
		 */
		static FileNotFound(messageOrUri?: string | Uri): FileSystemError;

		/**
		 * Create an error to signal that a file or folder already exists, e.g. when
		 * creating but not overwriting a file.
		 * @param messageOrUri Message or uri.
		 */
		static FileExists(messageOrUri?: string | Uri): FileSystemError;

		/**
		 * Create an error to signal that a file is not a folder.
		 * @param messageOrUri Message or uri.
		 */
		static FileNotADirectory(messageOrUri?: string | Uri): FileSystemError;

		/**
		 * Create an error to signal that a file is a folder.
		 * @param messageOrUri Message or uri.
		 */
		static FileIsADirectory(messageOrUri?: string | Uri): FileSystemError;

		/**
		 * Create an error to signal that an operation lacks required permissions.
		 * @param messageOrUri Message or uri.
		 */
		static NoPermissions(messageOrUri?: string | Uri): FileSystemError;

		/**
		 * Create an error to signal that the file system is unavailable or too busy to
		 * complete a request.
		 * @param messageOrUri Message or uri.
		 */
		static Unavailable(messageOrUri?: string | Uri): FileSystemError;

		/**
		 * Creates a new filesystem error.
		 *
		 * @param messageOrUri Message or uri.
		 */
		constructor(messageOrUri?: string | Uri);
	}

	/**
	 * Enumeration of file change types.
	 */
	export enum FileChangeType {

		/**
		 * The contents or metadata of a file have changed.
		 */
		Changed = 1,

		/**
		 * A file has been created.
		 */
		Created = 2,

		/**
		 * A file has been deleted.
		 */
		Deleted = 3,
	}

	/**
	 * The event filesystem providers must use to signal a file change.
	 */
	export interface FileChangeEvent {

		/**
		 * The type of change.
		 */
		type: FileChangeType;

		/**
		 * The uri of the file that has changed.
		 */
		uri: Uri;
	}

	/**
	 * The filesystem provider defines what the editor needs to read, write, discover,
	 * and to manage files and folders. It allows extensions to serve files from remote places,
	 * like ftp-servers, and to seamlessly integrate those into the editor.
	 *
	 * * *Note 1:* The filesystem provider API works with [uris](#Uri) and assumes hierarchical
	 * paths, e.g. `foo:/my/path` is a child of `foo:/my/` and a parent of `foo:/my/path/deeper`.
	 * * *Note 2:* There is an activation event `onFileSystem:<scheme>` that fires when a file
	 * or folder is being accessed.
	 * * *Note 3:* The word 'file' is often used to denote all [kinds](#FileType) of files, e.g.
	 * folders, symbolic links, and regular files.
	 */
	export interface FileSystemProvider {

		/**
		 * An event to signal that a resource has been created, changed, or deleted. This
		 * event should fire for resources that are being [watched](#FileSystemProvider.watch)
		 * by clients of this provider.
		 */
		readonly onDidChangeFile: Event<FileChangeEvent[]>;

		/**
		 * Subscribe to events in the file or folder denoted by `uri`.
		 *
		 * The editor will call this function for files and folders. In the latter case, the
		 * options differ from defaults, e.g. what files/folders to exclude from watching
		 * and if subfolders, sub-subfolder, etc. should be watched (`recursive`).
		 *
		 * @param uri The uri of the file to be watched.
		 * @param options Configures the watch.
		 * @returns A disposable that tells the provider to stop watching the `uri`.
		 */
		watch(uri: Uri, options: { recursive: boolean; excludes: string[] }): Disposable;

		/**
		 * Retrieve metadata about a file.
		 *
		 * Note that the metadata for symbolic links should be the metadata of the file they refer to.
		 * Still, the [SymbolicLink](#FileType.SymbolicLink)-type must be used in addition to the actual type, e.g.
		 * `FileType.SymbolicLink | FileType.Directory`.
		 *
		 * @param uri The uri of the file to retrieve metadata about.
		 * @return The file metadata about the file.
		 * @throws [`FileNotFound`](#FileSystemError.FileNotFound) when `uri` doesn't exist.
		 */
		stat(uri: Uri): FileStat | Thenable<FileStat>;

		/**
		 * Retrieve all entries of a [directory](#FileType.Directory).
		 *
		 * @param uri The uri of the folder.
		 * @return An array of name/type-tuples or a thenable that resolves to such.
		 * @throws [`FileNotFound`](#FileSystemError.FileNotFound) when `uri` doesn't exist.
		 */
		readDirectory(uri: Uri): [string, FileType][] | Thenable<[string, FileType][]>;

		/**
		 * Create a new directory (Note, that new files are created via `write`-calls).
		 *
		 * @param uri The uri of the new folder.
		 * @throws [`FileNotFound`](#FileSystemError.FileNotFound) when the parent of `uri` doesn't exist, e.g. no mkdirp-logic required.
		 * @throws [`FileExists`](#FileSystemError.FileExists) when `uri` already exists.
		 * @throws [`NoPermissions`](#FileSystemError.NoPermissions) when permissions aren't sufficient.
		 */
		createDirectory(uri: Uri): void | Thenable<void>;

		/**
		 * Read the entire contents of a file.
		 *
		 * @param uri The uri of the file.
		 * @return An array of bytes or a thenable that resolves to such.
		 * @throws [`FileNotFound`](#FileSystemError.FileNotFound) when `uri` doesn't exist.
		 */
		readFile(uri: Uri): Uint8Array | Thenable<Uint8Array>;

		/**
		 * Write data to a file, replacing its entire contents.
		 *
		 * @param uri The uri of the file.
		 * @param content The new content of the file.
		 * @param options Defines if missing files should or must be created.
		 * @throws [`FileNotFound`](#FileSystemError.FileNotFound) when `uri` doesn't exist and `create` is not set.
		 * @throws [`FileNotFound`](#FileSystemError.FileNotFound) when the parent of `uri` doesn't exist and `create` is set, e.g. no mkdirp-logic required.
		 * @throws [`FileExists`](#FileSystemError.FileExists) when `uri` already exists, `create` is set but `overwrite` is not set.
		 * @throws [`NoPermissions`](#FileSystemError.NoPermissions) when permissions aren't sufficient.
		 */
		writeFile(uri: Uri, content: Uint8Array, options: { create: boolean, overwrite: boolean }): void | Thenable<void>;

		/**
		 * Delete a file.
		 *
		 * @param uri The resource that is to be deleted.
		 * @param options Defines if deletion of folders is recursive.
		 * @throws [`FileNotFound`](#FileSystemError.FileNotFound) when `uri` doesn't exist.
		 * @throws [`NoPermissions`](#FileSystemError.NoPermissions) when permissions aren't sufficient.
		 */
		delete(uri: Uri, options: { recursive: boolean }): void | Thenable<void>;

		/**
		 * Rename a file or folder.
		 *
		 * @param oldUri The existing file.
		 * @param newUri The new location.
		 * @param options Defines if existing files should be overwritten.
		 * @throws [`FileNotFound`](#FileSystemError.FileNotFound) when `oldUri` doesn't exist.
		 * @throws [`FileNotFound`](#FileSystemError.FileNotFound) when parent of `newUri` doesn't exist, e.g. no mkdirp-logic required.
		 * @throws [`FileExists`](#FileSystemError.FileExists) when `newUri` exists and when the `overwrite` option is not `true`.
		 * @throws [`NoPermissions`](#FileSystemError.NoPermissions) when permissions aren't sufficient.
		 */
		rename(oldUri: Uri, newUri: Uri, options: { overwrite: boolean }): void | Thenable<void>;

		/**
		 * Copy files or folders. Implementing this function is optional but it will speedup
		 * the copy operation.
		 *
		 * @param source The existing file.
		 * @param destination The destination location.
		 * @param options Defines if existing files should be overwritten.
		 * @throws [`FileNotFound`](#FileSystemError.FileNotFound) when `source` doesn't exist.
		 * @throws [`FileNotFound`](#FileSystemError.FileNotFound) when parent of `destination` doesn't exist, e.g. no mkdirp-logic required.
		 * @throws [`FileExists`](#FileSystemError.FileExists) when `destination` exists and when the `overwrite` option is not `true`.
		 * @throws [`NoPermissions`](#FileSystemError.NoPermissions) when permissions aren't sufficient.
		 */
		copy?(source: Uri, destination: Uri, options: { overwrite: boolean }): void | Thenable<void>;
	}

	/**
	 * Defines a port mapping used for localhost inside the webview.
	 */
	export interface WebviewPortMapping {
		/**
		 * Localhost port to remap inside the webview.
		 */
		readonly webviewPort: number;

		/**
		 * Destination port. The `webviewPort` is resolved to this port.
		 */
		readonly extensionHostPort: number;
	}

	/**
	 * Content settings for a webview.
	 */
	export interface WebviewOptions {
		/**
		 * Controls whether scripts are enabled in the webview content or not.
		 *
		 * Defaults to false (scripts-disabled).
		 */
		readonly enableScripts?: boolean;

		/**
		 * Controls whether command uris are enabled in webview content or not.
		 *
		 * Defaults to false.
		 */
		readonly enableCommandUris?: boolean;

		/**
		 * Root paths from which the webview can load local (filesystem) resources using the `vscode-resource:` scheme.
		 *
		 * Default to the root folders of the current workspace plus the extension's install directory.
		 *
		 * Pass in an empty array to disallow access to any local resources.
		 */
		readonly localResourceRoots?: ReadonlyArray<Uri>;

		/**
		 * Mappings of localhost ports used inside the webview.
		 *
		 * Port mapping allow webviews to transparently define how localhost ports are resolved. This can be used
		 * to allow using a static localhost port inside the webview that is resolved to random port that a service is
		 * running on.
		 *
		 * If a webview accesses localhost content, we recomend that you specify port mappings even if
		 * the `webviewPort` and `extensionHostPort` ports are the same.
		 */
		readonly portMapping?: ReadonlyArray<WebviewPortMapping>;
	}

	/**
	 * A webview displays html content, like an iframe.
	 */
	export interface Webview {
		/**
		 * Content settings for the webview.
		 */
		options: WebviewOptions;

		/**
		 * Contents of the webview.
		 *
		 * Should be a complete html document.
		 */
		html: string;

		/**
		 * Fired when the webview content posts a message.
		 */
		readonly onDidReceiveMessage: Event<any>;

		/**
		 * Post a message to the webview content.
		 *
		 * Messages are only delivered if the webview is visible.
		 *
		 * @param message Body of the message.
		 */
		postMessage(message: any): Thenable<boolean>;
	}

	/**
	 * Content settings for a webview panel.
	 */
	export interface WebviewPanelOptions {
		/**
		 * Controls if the find widget is enabled in the panel.
		 *
		 * Defaults to false.
		 */
		readonly enableFindWidget?: boolean;

		/**
		 * Controls if the webview panel's content (iframe) is kept around even when the panel
		 * is no longer visible.
		 *
		 * Normally the webview panel's html context is created when the panel becomes visible
		 * and destroyed when it is hidden. Extensions that have complex state
		 * or UI can set the `retainContextWhenHidden` to make VS Code keep the webview
		 * context around, even when the webview moves to a background tab. When a webview using
		 * `retainContextWhenHidden` becomes hidden, its scripts and other dynamic content are suspended.
		 * When the panel becomes visible again, the context is automatically restored
		 * in the exact same state it was in originally. You cannot send messages to a
		 * hidden webview, even with `retainContextWhenHidden` enabled.
		 *
		 * `retainContextWhenHidden` has a high memory overhead and should only be used if
		 * your panel's context cannot be quickly saved and restored.
		 */
		readonly retainContextWhenHidden?: boolean;
	}

	/**
	 * A panel that contains a webview.
	 */
	interface WebviewPanel {
		/**
		 * Identifies the type of the webview panel, such as `'markdown.preview'`.
		 */
		readonly viewType: string;

		/**
		 * Title of the panel shown in UI.
		 */
		title: string;

		/**
		 * Icon for the panel shown in UI.
		 */
		iconPath?: Uri | { light: Uri; dark: Uri };

		/**
		 * Webview belonging to the panel.
		 */
		readonly webview: Webview;

		/**
		 * Content settings for the webview panel.
		 */
		readonly options: WebviewPanelOptions;

		/**
		 * Editor position of the panel. This property is only set if the webview is in
		 * one of the editor view columns.
		 */
		readonly viewColumn?: ViewColumn;

		/**
		 * Whether the panel is active (focused by the user).
		 */
		readonly active: boolean;

		/**
		 * Whether the panel is visible.
		 */
		readonly visible: boolean;

		/**
		 * Fired when the panel's view state changes.
		 */
		readonly onDidChangeViewState: Event<WebviewPanelOnDidChangeViewStateEvent>;

		/**
		 * Fired when the panel is disposed.
		 *
		 * This may be because the user closed the panel or because `.dispose()` was
		 * called on it.
		 *
		 * Trying to use the panel after it has been disposed throws an exception.
		 */
		readonly onDidDispose: Event<void>;

		/**
		 * Show the webview panel in a given column.
		 *
		 * A webview panel may only show in a single column at a time. If it is already showing, this
		 * method moves it to a new column.
		 *
		 * @param viewColumn View column to show the panel in. Shows in the current `viewColumn` if undefined.
		 * @param preserveFocus When `true`, the webview will not take focus.
		 */
		reveal(viewColumn?: ViewColumn, preserveFocus?: boolean): void;

		/**
		 * Dispose of the webview panel.
		 *
		 * This closes the panel if it showing and disposes of the resources owned by the webview.
		 * Webview panels are also disposed when the user closes the webview panel. Both cases
		 * fire the `onDispose` event.
		 */
		dispose(): any;
	}

	/**
	 * Event fired when a webview panel's view state changes.
	 */
	export interface WebviewPanelOnDidChangeViewStateEvent {
		/**
		 * Webview panel whose view state changed.
		 */
		readonly webviewPanel: WebviewPanel;
	}

	/**
	 * Restore webview panels that have been persisted when vscode shuts down.
	 *
	 * There are two types of webview persistence:
	 *
	 * - Persistence within a session.
	 * - Persistence across sessions (across restarts of VS Code).
	 *
	 * A `WebviewPanelSerializer` is only required for the second case: persisting a webview across sessions.
	 *
	 * Persistence within a session allows a webview to save its state when it becomes hidden
	 * and restore its content from this state when it becomes visible again. It is powered entirely
	 * by the webview content itself. To save off a persisted state, call `acquireVsCodeApi().setState()` with
	 * any json serializable object. To restore the state again, call `getState()`
	 *
	 * ```js
	 * // Within the webview
	 * const vscode = acquireVsCodeApi();
	 *
	 * // Get existing state
	 * const oldState = vscode.getState() || { value: 0 };
	 *
	 * // Update state
	 * setState({ value: oldState.value + 1 })
	 * ```
	 *
	 * A `WebviewPanelSerializer` extends this persistence across restarts of VS Code. When the editor is shutdown,
	 * VS Code will save off the state from `setState` of all webviews that have a serializer. When the
	 * webview first becomes visible after the restart, this state is passed to `deserializeWebviewPanel`.
	 * The extension can then restore the old `WebviewPanel` from this state.
	 */
	interface WebviewPanelSerializer {
		/**
		 * Restore a webview panel from its serialized `state`.
		 *
		 * Called when a serialized webview first becomes visible.
		 *
		 * @param webviewPanel Webview panel to restore. The serializer should take ownership of this panel. The
		 * serializer must restore the webview's `.html` and hook up all webview events.
		 * @param state Persisted state from the webview content.
		 *
		 * @return Thenable indicating that the webview has been fully restored.
		 */
		deserializeWebviewPanel(webviewPanel: WebviewPanel, state: any): Thenable<void>;
	}

	/**
	 * The clipboard provides read and write access to the system's clipboard.
	 */
	export interface Clipboard {

		/**
		 * Read the current clipboard contents as text.
		 * @returns A thenable that resolves to a string.
		 */
		readText(): Thenable<string>;

		/**
		 * Writes text into the clipboard.
		 * @returns A thenable that resolves when writing happened.
		 */
		writeText(value: string): Thenable<void>;
	}

	/**
	 * Namespace describing the environment the editor runs in.
	 */
	export namespace env {

		/**
		 * The application name of the editor, like 'VS Code'.
		 */
		export const appName: string;

		/**
		 * The application root folder from which the editor is running.
		 */
		export const appRoot: string;

		/**
		 * The custom uri scheme the editor registers to in the operating system.
		 */
		export const uriScheme: string;

		/**
		 * Represents the preferred user-language, like `de-CH`, `fr`, or `en-US`.
		 */
		export const language: string;

		/**
		 * The system clipboard.
		 */
		export const clipboard: Clipboard;

		/**
		 * A unique identifier for the computer.
		 */
		export const machineId: string;

		/**
		 * A unique identifier for the current session.
		 * Changes each time the editor is started.
		 */
		export const sessionId: string;

		/**
		 * Opens an *external* item, e.g. a http(s) or mailto-link, using the
		 * default application.
		 *
		 * *Note* that [`showTextDocument`](#window.showTextDocument) is the right
		 * way to open a text document inside the editor, not this function.
		 *
		 * @param target The uri that should be opened.
		 * @returns A promise indicating if open was successful.
		 */
		export function openExternal(target: Uri): Thenable<boolean>;
	}

	/**
	 * Namespace for dealing with commands. In short, a command is a function with a
	 * unique identifier. The function is sometimes also called _command handler_.
	 *
	 * Commands can be added to the editor using the [registerCommand](#commands.registerCommand)
	 * and [registerTextEditorCommand](#commands.registerTextEditorCommand) functions. Commands
	 * can be executed [manually](#commands.executeCommand) or from a UI gesture. Those are:
	 *
	 * * palette - Use the `commands`-section in `package.json` to make a command show in
	 * the [command palette](https://code.visualstudio.com/docs/getstarted/userinterface#_command-palette).
	 * * keybinding - Use the `keybindings`-section in `package.json` to enable
	 * [keybindings](https://code.visualstudio.com/docs/getstarted/keybindings#_customizing-shortcuts)
	 * for your extension.
	 *
	 * Commands from other extensions and from the editor itself are accessible to an extension. However,
	 * when invoking an editor command not all argument types are supported.
	 *
	 * This is a sample that registers a command handler and adds an entry for that command to the palette. First
	 * register a command handler with the identifier `extension.sayHello`.
	 * ```javascript
	 * commands.registerCommand('extension.sayHello', () => {
	 * 	window.showInformationMessage('Hello World!');
	 * });
	 * ```
	 * Second, bind the command identifier to a title under which it will show in the palette (`package.json`).
	 * ```json
	 * {
	 * 	"contributes": {
	 * 		"commands": [{
	 * 			"command": "extension.sayHello",
	 * 			"title": "Hello World"
	 * 		}]
	 * 	}
	 * }
	 * ```
	 */
	export namespace commands {

		/**
		 * Registers a command that can be invoked via a keyboard shortcut,
		 * a menu item, an action, or directly.
		 *
		 * Registering a command with an existing command identifier twice
		 * will cause an error.
		 *
		 * @param command A unique identifier for the command.
		 * @param callback A command handler function.
		 * @param thisArg The `this` context used when invoking the handler function.
		 * @return Disposable which unregisters this command on disposal.
		 */
		export function registerCommand(command: string, callback: (...args: any[]) => any, thisArg?: any): Disposable;

		/**
		 * Registers a text editor command that can be invoked via a keyboard shortcut,
		 * a menu item, an action, or directly.
		 *
		 * Text editor commands are different from ordinary [commands](#commands.registerCommand) as
		 * they only execute when there is an active editor when the command is called. Also, the
		 * command handler of an editor command has access to the active editor and to an
		 * [edit](#TextEditorEdit)-builder.
		 *
		 * @param command A unique identifier for the command.
		 * @param callback A command handler function with access to an [editor](#TextEditor) and an [edit](#TextEditorEdit).
		 * @param thisArg The `this` context used when invoking the handler function.
		 * @return Disposable which unregisters this command on disposal.
		 */
		export function registerTextEditorCommand(command: string, callback: (textEditor: TextEditor, edit: TextEditorEdit, ...args: any[]) => void, thisArg?: any): Disposable;

		/**
		 * Executes the command denoted by the given command identifier.
		 *
		 * * *Note 1:* When executing an editor command not all types are allowed to
		 * be passed as arguments. Allowed are the primitive types `string`, `boolean`,
		 * `number`, `undefined`, and `null`, as well as [`Position`](#Position), [`Range`](#Range), [`Uri`](#Uri) and [`Location`](#Location).
		 * * *Note 2:* There are no restrictions when executing commands that have been contributed
		 * by extensions.
		 *
		 * @param command Identifier of the command to execute.
		 * @param rest Parameters passed to the command function.
		 * @return A thenable that resolves to the returned value of the given command. `undefined` when
		 * the command handler function doesn't return anything.
		 */
		export function executeCommand<T>(command: string, ...rest: any[]): Thenable<T | undefined>;

		/**
		 * Retrieve the list of all available commands. Commands starting an underscore are
		 * treated as internal commands.
		 *
		 * @param filterInternal Set `true` to not see internal commands (starting with an underscore)
		 * @return Thenable that resolves to a list of command ids.
		 */
		export function getCommands(filterInternal?: boolean): Thenable<string[]>;
	}

	/**
	 * Represents the state of a window.
	 */
	export interface WindowState {

		/**
		 * Whether the current window is focused.
		 */
		readonly focused: boolean;
	}

	/**
	 * A uri handler is responsible for handling system-wide [uris](#Uri).
	 *
	 * @see [window.registerUriHandler](#window.registerUriHandler).
	 */
	export interface UriHandler {

		/**
		 * Handle the provided system-wide [uri](#Uri).
		 *
		 * @see [window.registerUriHandler](#window.registerUriHandler).
		 */
		handleUri(uri: Uri): ProviderResult<void>;
	}

	/**
	 * Namespace for dealing with the current window of the editor. That is visible
	 * and active editors, as well as, UI elements to show messages, selections, and
	 * asking for user input.
	 */
	export namespace window {

		/**
		 * The currently active editor or `undefined`. The active editor is the one
		 * that currently has focus or, when none has focus, the one that has changed
		 * input most recently.
		 */
		export let activeTextEditor: TextEditor | undefined;

		/**
		 * The currently visible editors or an empty array.
		 */
		export let visibleTextEditors: TextEditor[];

		/**
		 * An [event](#Event) which fires when the [active editor](#window.activeTextEditor)
		 * has changed. *Note* that the event also fires when the active editor changes
		 * to `undefined`.
		 */
		export const onDidChangeActiveTextEditor: Event<TextEditor | undefined>;

		/**
		 * An [event](#Event) which fires when the array of [visible editors](#window.visibleTextEditors)
		 * has changed.
		 */
		export const onDidChangeVisibleTextEditors: Event<TextEditor[]>;

		/**
		 * An [event](#Event) which fires when the selection in an editor has changed.
		 */
		export const onDidChangeTextEditorSelection: Event<TextEditorSelectionChangeEvent>;

		/**
		 * An [event](#Event) which fires when the visible ranges of an editor has changed.
		 */
		export const onDidChangeTextEditorVisibleRanges: Event<TextEditorVisibleRangesChangeEvent>;

		/**
		 * An [event](#Event) which fires when the options of an editor have changed.
		 */
		export const onDidChangeTextEditorOptions: Event<TextEditorOptionsChangeEvent>;

		/**
		 * An [event](#Event) which fires when the view column of an editor has changed.
		 */
		export const onDidChangeTextEditorViewColumn: Event<TextEditorViewColumnChangeEvent>;

		/**
		 * The currently opened terminals or an empty array.
		 */
		export const terminals: ReadonlyArray<Terminal>;

		/**
		 * The currently active terminal or `undefined`. The active terminal is the one that
		 * currently has focus or most recently had focus.
		 */
		export const activeTerminal: Terminal | undefined;

		/**
		 * An [event](#Event) which fires when the [active terminal](#window.activeTerminal)
		 * has changed. *Note* that the event also fires when the active terminal changes
		 * to `undefined`.
		 */
		export const onDidChangeActiveTerminal: Event<Terminal | undefined>;

		/**
		 * An [event](#Event) which fires when a terminal has been created, either through the
		 * [createTerminal](#window.createTerminal) API or commands.
		 */
		export const onDidOpenTerminal: Event<Terminal>;

		/**
		 * An [event](#Event) which fires when a terminal is disposed.
		 */
		export const onDidCloseTerminal: Event<Terminal>;

		/**
		 * Represents the current window's state.
		 */
		export const state: WindowState;

		/**
		 * An [event](#Event) which fires when the focus state of the current window
		 * changes. The value of the event represents whether the window is focused.
		 */
		export const onDidChangeWindowState: Event<WindowState>;

		/**
		 * Show the given document in a text editor. A [column](#ViewColumn) can be provided
		 * to control where the editor is being shown. Might change the [active editor](#window.activeTextEditor).
		 *
		 * @param document A text document to be shown.
		 * @param column A view column in which the [editor](#TextEditor) should be shown. The default is the [active](#ViewColumn.Active), other values
		 * are adjusted to be `Min(column, columnCount + 1)`, the [active](#ViewColumn.Active)-column is not adjusted. Use [`ViewColumn.Beside`](#ViewColumn.Beside)
		 * to open the editor to the side of the currently active one.
		 * @param preserveFocus When `true` the editor will not take focus.
		 * @return A promise that resolves to an [editor](#TextEditor).
		 */
		export function showTextDocument(document: TextDocument, column?: ViewColumn, preserveFocus?: boolean): Thenable<TextEditor>;

		/**
		 * Show the given document in a text editor. [Options](#TextDocumentShowOptions) can be provided
		 * to control options of the editor is being shown. Might change the [active editor](#window.activeTextEditor).
		 *
		 * @param document A text document to be shown.
		 * @param options [Editor options](#TextDocumentShowOptions) to configure the behavior of showing the [editor](#TextEditor).
		 * @return A promise that resolves to an [editor](#TextEditor).
		 */
		export function showTextDocument(document: TextDocument, options?: TextDocumentShowOptions): Thenable<TextEditor>;

		/**
		 * A short-hand for `openTextDocument(uri).then(document => showTextDocument(document, options))`.
		 *
		 * @see [openTextDocument](#openTextDocument)
		 *
		 * @param uri A resource identifier.
		 * @param options [Editor options](#TextDocumentShowOptions) to configure the behavior of showing the [editor](#TextEditor).
		 * @return A promise that resolves to an [editor](#TextEditor).
		 */
		export function showTextDocument(uri: Uri, options?: TextDocumentShowOptions): Thenable<TextEditor>;

		/**
		 * Create a TextEditorDecorationType that can be used to add decorations to text editors.
		 *
		 * @param options Rendering options for the decoration type.
		 * @return A new decoration type instance.
		 */
		export function createTextEditorDecorationType(options: DecorationRenderOptions): TextEditorDecorationType;

		/**
		 * Show an information message to users. Optionally provide an array of items which will be presented as
		 * clickable buttons.
		 *
		 * @param message The message to show.
		 * @param items A set of items that will be rendered as actions in the message.
		 * @return A thenable that resolves to the selected item or `undefined` when being dismissed.
		 */
		export function showInformationMessage(message: string, ...items: string[]): Thenable<string | undefined>;

		/**
		 * Show an information message to users. Optionally provide an array of items which will be presented as
		 * clickable buttons.
		 *
		 * @param message The message to show.
		 * @param options Configures the behaviour of the message.
		 * @param items A set of items that will be rendered as actions in the message.
		 * @return A thenable that resolves to the selected item or `undefined` when being dismissed.
		 */
		export function showInformationMessage(message: string, options: MessageOptions, ...items: string[]): Thenable<string | undefined>;

		/**
		 * Show an information message.
		 *
		 * @see [showInformationMessage](#window.showInformationMessage)
		 *
		 * @param message The message to show.
		 * @param items A set of items that will be rendered as actions in the message.
		 * @return A thenable that resolves to the selected item or `undefined` when being dismissed.
		 */
		export function showInformationMessage<T extends MessageItem>(message: string, ...items: T[]): Thenable<T | undefined>;

		/**
		 * Show an information message.
		 *
		 * @see [showInformationMessage](#window.showInformationMessage)
		 *
		 * @param message The message to show.
		 * @param options Configures the behaviour of the message.
		 * @param items A set of items that will be rendered as actions in the message.
		 * @return A thenable that resolves to the selected item or `undefined` when being dismissed.
		 */
		export function showInformationMessage<T extends MessageItem>(message: string, options: MessageOptions, ...items: T[]): Thenable<T | undefined>;

		/**
		 * Show a warning message.
		 *
		 * @see [showInformationMessage](#window.showInformationMessage)
		 *
		 * @param message The message to show.
		 * @param items A set of items that will be rendered as actions in the message.
		 * @return A thenable that resolves to the selected item or `undefined` when being dismissed.
		 */
		export function showWarningMessage(message: string, ...items: string[]): Thenable<string | undefined>;

		/**
		 * Show a warning message.
		 *
		 * @see [showInformationMessage](#window.showInformationMessage)
		 *
		 * @param message The message to show.
		 * @param options Configures the behaviour of the message.
		 * @param items A set of items that will be rendered as actions in the message.
		 * @return A thenable that resolves to the selected item or `undefined` when being dismissed.
		 */
		export function showWarningMessage(message: string, options: MessageOptions, ...items: string[]): Thenable<string | undefined>;

		/**
		 * Show a warning message.
		 *
		 * @see [showInformationMessage](#window.showInformationMessage)
		 *
		 * @param message The message to show.
		 * @param items A set of items that will be rendered as actions in the message.
		 * @return A thenable that resolves to the selected item or `undefined` when being dismissed.
		 */
		export function showWarningMessage<T extends MessageItem>(message: string, ...items: T[]): Thenable<T | undefined>;

		/**
		 * Show a warning message.
		 *
		 * @see [showInformationMessage](#window.showInformationMessage)
		 *
		 * @param message The message to show.
		 * @param options Configures the behaviour of the message.
		 * @param items A set of items that will be rendered as actions in the message.
		 * @return A thenable that resolves to the selected item or `undefined` when being dismissed.
		 */
		export function showWarningMessage<T extends MessageItem>(message: string, options: MessageOptions, ...items: T[]): Thenable<T | undefined>;

		/**
		 * Show an error message.
		 *
		 * @see [showInformationMessage](#window.showInformationMessage)
		 *
		 * @param message The message to show.
		 * @param items A set of items that will be rendered as actions in the message.
		 * @return A thenable that resolves to the selected item or `undefined` when being dismissed.
		 */
		export function showErrorMessage(message: string, ...items: string[]): Thenable<string | undefined>;

		/**
		 * Show an error message.
		 *
		 * @see [showInformationMessage](#window.showInformationMessage)
		 *
		 * @param message The message to show.
		 * @param options Configures the behaviour of the message.
		 * @param items A set of items that will be rendered as actions in the message.
		 * @return A thenable that resolves to the selected item or `undefined` when being dismissed.
		 */
		export function showErrorMessage(message: string, options: MessageOptions, ...items: string[]): Thenable<string | undefined>;

		/**
		 * Show an error message.
		 *
		 * @see [showInformationMessage](#window.showInformationMessage)
		 *
		 * @param message The message to show.
		 * @param items A set of items that will be rendered as actions in the message.
		 * @return A thenable that resolves to the selected item or `undefined` when being dismissed.
		 */
		export function showErrorMessage<T extends MessageItem>(message: string, ...items: T[]): Thenable<T | undefined>;

		/**
		 * Show an error message.
		 *
		 * @see [showInformationMessage](#window.showInformationMessage)
		 *
		 * @param message The message to show.
		 * @param options Configures the behaviour of the message.
		 * @param items A set of items that will be rendered as actions in the message.
		 * @return A thenable that resolves to the selected item or `undefined` when being dismissed.
		 */
		export function showErrorMessage<T extends MessageItem>(message: string, options: MessageOptions, ...items: T[]): Thenable<T | undefined>;

		/**
		 * Shows a selection list allowing multiple selections.
		 *
		 * @param items An array of strings, or a promise that resolves to an array of strings.
		 * @param options Configures the behavior of the selection list.
		 * @param token A token that can be used to signal cancellation.
		 * @return A promise that resolves to the selected items or `undefined`.
		 */
		export function showQuickPick(items: string[] | Thenable<string[]>, options: QuickPickOptions & { canPickMany: true; }, token?: CancellationToken): Thenable<string[] | undefined>;

		/**
		 * Shows a selection list.
		 *
		 * @param items An array of strings, or a promise that resolves to an array of strings.
		 * @param options Configures the behavior of the selection list.
		 * @param token A token that can be used to signal cancellation.
		 * @return A promise that resolves to the selection or `undefined`.
		 */
		export function showQuickPick(items: string[] | Thenable<string[]>, options?: QuickPickOptions, token?: CancellationToken): Thenable<string | undefined>;

		/**
		 * Shows a selection list allowing multiple selections.
		 *
		 * @param items An array of items, or a promise that resolves to an array of items.
		 * @param options Configures the behavior of the selection list.
		 * @param token A token that can be used to signal cancellation.
		 * @return A promise that resolves to the selected items or `undefined`.
		 */
		export function showQuickPick<T extends QuickPickItem>(items: T[] | Thenable<T[]>, options: QuickPickOptions & { canPickMany: true; }, token?: CancellationToken): Thenable<T[] | undefined>;

		/**
		 * Shows a selection list.
		 *
		 * @param items An array of items, or a promise that resolves to an array of items.
		 * @param options Configures the behavior of the selection list.
		 * @param token A token that can be used to signal cancellation.
		 * @return A promise that resolves to the selected item or `undefined`.
		 */
		export function showQuickPick<T extends QuickPickItem>(items: T[] | Thenable<T[]>, options?: QuickPickOptions, token?: CancellationToken): Thenable<T | undefined>;

		/**
		 * Shows a selection list of [workspace folders](#workspace.workspaceFolders) to pick from.
		 * Returns `undefined` if no folder is open.
		 *
		 * @param options Configures the behavior of the workspace folder list.
		 * @return A promise that resolves to the workspace folder or `undefined`.
		 */
		export function showWorkspaceFolderPick(options?: WorkspaceFolderPickOptions): Thenable<WorkspaceFolder | undefined>;

		/**
		 * Shows a file open dialog to the user which allows to select a file
		 * for opening-purposes.
		 *
		 * @param options Options that control the dialog.
		 * @returns A promise that resolves to the selected resources or `undefined`.
		 */
		export function showOpenDialog(options: OpenDialogOptions): Thenable<Uri[] | undefined>;

		/**
		 * Shows a file save dialog to the user which allows to select a file
		 * for saving-purposes.
		 *
		 * @param options Options that control the dialog.
		 * @returns A promise that resolves to the selected resource or `undefined`.
		 */
		export function showSaveDialog(options: SaveDialogOptions): Thenable<Uri | undefined>;

		/**
		 * Opens an input box to ask the user for input.
		 *
		 * The returned value will be `undefined` if the input box was canceled (e.g. pressing ESC). Otherwise the
		 * returned value will be the string typed by the user or an empty string if the user did not type
		 * anything but dismissed the input box with OK.
		 *
		 * @param options Configures the behavior of the input box.
		 * @param token A token that can be used to signal cancellation.
		 * @return A promise that resolves to a string the user provided or to `undefined` in case of dismissal.
		 */
		export function showInputBox(options?: InputBoxOptions, token?: CancellationToken): Thenable<string | undefined>;

		/**
		 * Creates a [QuickPick](#QuickPick) to let the user pick an item from a list
		 * of items of type T.
		 *
		 * Note that in many cases the more convenient [window.showQuickPick](#window.showQuickPick)
		 * is easier to use. [window.createQuickPick](#window.createQuickPick) should be used
		 * when [window.showQuickPick](#window.showQuickPick) does not offer the required flexibility.
		 *
		 * @return A new [QuickPick](#QuickPick).
		 */
		export function createQuickPick<T extends QuickPickItem>(): QuickPick<T>;

		/**
		 * Creates a [InputBox](#InputBox) to let the user enter some text input.
		 *
		 * Note that in many cases the more convenient [window.showInputBox](#window.showInputBox)
		 * is easier to use. [window.createInputBox](#window.createInputBox) should be used
		 * when [window.showInputBox](#window.showInputBox) does not offer the required flexibility.
		 *
		 * @return A new [InputBox](#InputBox).
		 */
		export function createInputBox(): InputBox;

		/**
		 * Creates a new [output channel](#OutputChannel) with the given name.
		 *
		 * @param name Human-readable string which will be used to represent the channel in the UI.
		 */
		export function createOutputChannel(name: string): OutputChannel;

		/**
		 * Create and show a new webview panel.
		 *
		 * @param viewType Identifies the type of the webview panel.
		 * @param title Title of the panel.
		 * @param showOptions Where to show the webview in the editor. If preserveFocus is set, the new webview will not take focus.
		 * @param options Settings for the new panel.
		 *
		 * @return New webview panel.
		 */
		export function createWebviewPanel(viewType: string, title: string, showOptions: ViewColumn | { viewColumn: ViewColumn, preserveFocus?: boolean }, options?: WebviewPanelOptions & WebviewOptions): WebviewPanel;

		/**
		 * Set a message to the status bar. This is a short hand for the more powerful
		 * status bar [items](#window.createStatusBarItem).
		 *
		 * @param text The message to show, supports icon substitution as in status bar [items](#StatusBarItem.text).
		 * @param hideAfterTimeout Timeout in milliseconds after which the message will be disposed.
		 * @return A disposable which hides the status bar message.
		 */
		export function setStatusBarMessage(text: string, hideAfterTimeout: number): Disposable;

		/**
		 * Set a message to the status bar. This is a short hand for the more powerful
		 * status bar [items](#window.createStatusBarItem).
		 *
		 * @param text The message to show, supports icon substitution as in status bar [items](#StatusBarItem.text).
		 * @param hideWhenDone Thenable on which completion (resolve or reject) the message will be disposed.
		 * @return A disposable which hides the status bar message.
		 */
		export function setStatusBarMessage(text: string, hideWhenDone: Thenable<any>): Disposable;

		/**
		 * Set a message to the status bar. This is a short hand for the more powerful
		 * status bar [items](#window.createStatusBarItem).
		 *
		 * *Note* that status bar messages stack and that they must be disposed when no
		 * longer used.
		 *
		 * @param text The message to show, supports icon substitution as in status bar [items](#StatusBarItem.text).
		 * @return A disposable which hides the status bar message.
		 */
		export function setStatusBarMessage(text: string): Disposable;

		/**
		 * ~~Show progress in the Source Control viewlet while running the given callback and while
		 * its returned promise isn't resolve or rejected.~~
		 *
		 * @deprecated Use `withProgress` instead.
		 *
		 * @param task A callback returning a promise. Progress increments can be reported with
		 * the provided [progress](#Progress)-object.
		 * @return The thenable the task did return.
		 */
		export function withScmProgress<R>(task: (progress: Progress<number>) => Thenable<R>): Thenable<R>;

		/**
		 * Show progress in the editor. Progress is shown while running the given callback
		 * and while the promise it returned isn't resolved nor rejected. The location at which
		 * progress should show (and other details) is defined via the passed [`ProgressOptions`](#ProgressOptions).
		 *
		 * @param task A callback returning a promise. Progress state can be reported with
		 * the provided [progress](#Progress)-object.
		 *
		 * To report discrete progress, use `increment` to indicate how much work has been completed. Each call with
		 * a `increment` value will be summed up and reflected as overall progress until 100% is reached (a value of
		 * e.g. `10` accounts for `10%` of work done).
		 * Note that currently only `ProgressLocation.Notification` is capable of showing discrete progress.
		 *
		 * To monitor if the operation has been cancelled by the user, use the provided [`CancellationToken`](#CancellationToken).
		 * Note that currently only `ProgressLocation.Notification` is supporting to show a cancel button to cancel the
		 * long running operation.
		 *
		 * @return The thenable the task-callback returned.
		 */
		export function withProgress<R>(options: ProgressOptions, task: (progress: Progress<{ message?: string; increment?: number }>, token: CancellationToken) => Thenable<R>): Thenable<R>;

		/**
		 * Creates a status bar [item](#StatusBarItem).
		 *
		 * @param alignment The alignment of the item.
		 * @param priority The priority of the item. Higher values mean the item should be shown more to the left.
		 * @return A new status bar item.
		 */
		export function createStatusBarItem(alignment?: StatusBarAlignment, priority?: number): StatusBarItem;

		/**
		 * Creates a [Terminal](#Terminal). The cwd of the terminal will be the workspace directory
		 * if it exists, regardless of whether an explicit customStartPath setting exists.
		 *
		 * @param name Optional human-readable string which will be used to represent the terminal in the UI.
		 * @param shellPath Optional path to a custom shell executable to be used in the terminal.
		 * @param shellArgs Optional args for the custom shell executable. A string can be used on Windows only which
		 * allows specifying shell args in [command-line format](https://msdn.microsoft.com/en-au/08dfcab2-eb6e-49a4-80eb-87d4076c98c6).
		 * @return A new Terminal.
		 */
		export function createTerminal(name?: string, shellPath?: string, shellArgs?: string[] | string): Terminal;

		/**
		 * Creates a [Terminal](#Terminal). The cwd of the terminal will be the workspace directory
		 * if it exists, regardless of whether an explicit customStartPath setting exists.
		 *
		 * @param options A TerminalOptions object describing the characteristics of the new terminal.
		 * @return A new Terminal.
		 */
		export function createTerminal(options: TerminalOptions): Terminal;

		/**
		 * Register a [TreeDataProvider](#TreeDataProvider) for the view contributed using the extension point `views`.
		 * This will allow you to contribute data to the [TreeView](#TreeView) and update if the data changes.
		 *
		 * **Note:** To get access to the [TreeView](#TreeView) and perform operations on it, use [createTreeView](#window.createTreeView).
		 *
		 * @param viewId Id of the view contributed using the extension point `views`.
		 * @param treeDataProvider A [TreeDataProvider](#TreeDataProvider) that provides tree data for the view
		 */
		export function registerTreeDataProvider<T>(viewId: string, treeDataProvider: TreeDataProvider<T>): Disposable;

		/**
		 * Create a [TreeView](#TreeView) for the view contributed using the extension point `views`.
		 * @param viewId Id of the view contributed using the extension point `views`.
		 * @param options Options for creating the [TreeView](#TreeView)
		 * @returns a [TreeView](#TreeView).
		 */
		export function createTreeView<T>(viewId: string, options: TreeViewOptions<T>): TreeView<T>;

		/**
		 * Registers a [uri handler](#UriHandler) capable of handling system-wide [uris](#Uri).
		 * In case there are multiple windows open, the topmost window will handle the uri.
		 * A uri handler is scoped to the extension it is contributed from; it will only
		 * be able to handle uris which are directed to the extension itself. A uri must respect
		 * the following rules:
		 *
		 * - The uri-scheme must be `vscode.env.uriScheme`;
		 * - The uri-authority must be the extension id (eg. `my.extension`);
		 * - The uri-path, -query and -fragment parts are arbitrary.
		 *
		 * For example, if the `my.extension` extension registers a uri handler, it will only
		 * be allowed to handle uris with the prefix `product-name://my.extension`.
		 *
		 * An extension can only register a single uri handler in its entire activation lifetime.
		 *
		 * * *Note:* There is an activation event `onUri` that fires when a uri directed for
		 * the current extension is about to be handled.
		 *
		 * @param handler The uri handler to register for this extension.
		 */
		export function registerUriHandler(handler: UriHandler): Disposable;

		/**
		 * Registers a webview panel serializer.
		 *
		 * Extensions that support reviving should have an `"onWebviewPanel:viewType"` activation event and
		 * make sure that [registerWebviewPanelSerializer](#registerWebviewPanelSerializer) is called during activation.
		 *
		 * Only a single serializer may be registered at a time for a given `viewType`.
		 *
		 * @param viewType Type of the webview panel that can be serialized.
		 * @param serializer Webview serializer.
		 */
		export function registerWebviewPanelSerializer(viewType: string, serializer: WebviewPanelSerializer): Disposable;
	}

	/**
	 * Options for creating a [TreeView](#TreeView)
	 */
	export interface TreeViewOptions<T> {

		/**
		 * A data provider that provides tree data.
		 */
		treeDataProvider: TreeDataProvider<T>;

		/**
		 * Whether to show collapse all action or not.
		 */
		showCollapseAll?: boolean;
	}

	/**
	 * The event that is fired when an element in the [TreeView](#TreeView) is expanded or collapsed
	 */
	export interface TreeViewExpansionEvent<T> {

		/**
		 * Element that is expanded or collapsed.
		 */
		readonly element: T;

	}

	/**
	 * The event that is fired when there is a change in [tree view's selection](#TreeView.selection)
	 */
	export interface TreeViewSelectionChangeEvent<T> {

		/**
		 * Selected elements.
		 */
		readonly selection: T[];

	}

	/**
	 * The event that is fired when there is a change in [tree view's visibility](#TreeView.visible)
	 */
	export interface TreeViewVisibilityChangeEvent {

		/**
		 * `true` if the [tree view](#TreeView) is visible otherwise `false`.
		 */
		readonly visible: boolean;

	}

	/**
	 * Represents a Tree view
	 */
	export interface TreeView<T> extends Disposable {

		/**
		 * Event that is fired when an element is expanded
		 */
		readonly onDidExpandElement: Event<TreeViewExpansionEvent<T>>;

		/**
		 * Event that is fired when an element is collapsed
		 */
		readonly onDidCollapseElement: Event<TreeViewExpansionEvent<T>>;

		/**
		 * Currently selected elements.
		 */
		readonly selection: T[];

		/**
		 * Event that is fired when the [selection](#TreeView.selection) has changed
		 */
		readonly onDidChangeSelection: Event<TreeViewSelectionChangeEvent<T>>;

		/**
		 * `true` if the [tree view](#TreeView) is visible otherwise `false`.
		 */
		readonly visible: boolean;

		/**
		 * Event that is fired when [visibility](#TreeView.visible) has changed
		 */
		readonly onDidChangeVisibility: Event<TreeViewVisibilityChangeEvent>;

		/**
		 * Reveals the given element in the tree view.
		 * If the tree view is not visible then the tree view is shown and element is revealed.
		 *
		 * By default revealed element is selected.
		 * In order to not to select, set the option `select` to `false`.
		 * In order to focus, set the option `focus` to `true`.
		 * In order to expand the revealed element, set the option `expand` to `true`. To expand recursively set `expand` to the number of levels to expand.
		 * **NOTE:** You can expand only to 3 levels maximum.
		 *
		 * **NOTE:** [TreeDataProvider](#TreeDataProvider) is required to implement [getParent](#TreeDataProvider.getParent) method to access this API.
		 */
		reveal(element: T, options?: { select?: boolean, focus?: boolean, expand?: boolean | number }): Thenable<void>;
	}

	/**
	 * A data provider that provides tree data
	 */
	export interface TreeDataProvider<T> {
		/**
		 * An optional event to signal that an element or root has changed.
		 * This will trigger the view to update the changed element/root and its children recursively (if shown).
		 * To signal that root has changed, do not pass any argument or pass `undefined` or `null`.
		 */
		onDidChangeTreeData?: Event<T | undefined | null>;

		/**
		 * Get [TreeItem](#TreeItem) representation of the `element`
		 *
		 * @param element The element for which [TreeItem](#TreeItem) representation is asked for.
		 * @return [TreeItem](#TreeItem) representation of the element
		 */
		getTreeItem(element: T): TreeItem | Thenable<TreeItem>;

		/**
		 * Get the children of `element` or root if no element is passed.
		 *
		 * @param element The element from which the provider gets children. Can be `undefined`.
		 * @return Children of `element` or root if no element is passed.
		 */
		getChildren(element?: T): ProviderResult<T[]>;

		/**
		 * Optional method to return the parent of `element`.
		 * Return `null` or `undefined` if `element` is a child of root.
		 *
		 * **NOTE:** This method should be implemented in order to access [reveal](#TreeView.reveal) API.
		 *
		 * @param element The element for which the parent has to be returned.
		 * @return Parent of `element`.
		 */
		getParent?(element: T): ProviderResult<T>;
	}

	export class TreeItem {
		/**
		 * A human-readable string describing this item. When `falsy`, it is derived from [resourceUri](#TreeItem.resourceUri).
		 */
		label?: string;

		/**
		 * Optional id for the tree item that has to be unique across tree. The id is used to preserve the selection and expansion state of the tree item.
		 *
		 * If not provided, an id is generated using the tree item's label. **Note** that when labels change, ids will change and that selection and expansion state cannot be kept stable anymore.
		 */
		id?: string;

		/**
		 * The icon path or [ThemeIcon](#ThemeIcon) for the tree item.
		 * When `falsy`, [Folder Theme Icon](#ThemeIcon.Folder) is assigned, if item is collapsible otherwise [File Theme Icon](#ThemeIcon.File).
		 * When a [ThemeIcon](#ThemeIcon) is specified, icon is derived from the current file icon theme for the specified theme icon using [resourceUri](#TreeItem.resourceUri) (if provided).
		 */
		iconPath?: string | Uri | { light: string | Uri; dark: string | Uri } | ThemeIcon;

		/**
		 * A human readable string which is rendered less prominent.
		 * When `true`, it is derived from [resourceUri](#TreeItem.resourceUri) and when `falsy`, it is not shown.
		 */
		description?: string | boolean;

		/**
		 * The [uri](#Uri) of the resource representing this item.
		 *
		 * Will be used to derive the [label](#TreeItem.label), when it is not provided.
		 * Will be used to derive the icon from current icon theme, when [iconPath](#TreeItem.iconPath) has [ThemeIcon](#ThemeIcon) value.
		 */
		resourceUri?: Uri;

		/**
		 * The tooltip text when you hover over this item.
		 */
		tooltip?: string | undefined;

		/**
		 * The [command](#Command) that should be executed when the tree item is selected.
		 */
		command?: Command;

		/**
		 * [TreeItemCollapsibleState](#TreeItemCollapsibleState) of the tree item.
		 */
		collapsibleState?: TreeItemCollapsibleState;

		/**
		 * Context value of the tree item. This can be used to contribute item specific actions in the tree.
		 * For example, a tree item is given a context value as `folder`. When contributing actions to `view/item/context`
		 * using `menus` extension point, you can specify context value for key `viewItem` in `when` expression like `viewItem == folder`.
		 * ```
		 *	"contributes": {
		 *		"menus": {
		 *			"view/item/context": [
		 *				{
		 *					"command": "extension.deleteFolder",
		 *					"when": "viewItem == folder"
		 *				}
		 *			]
		 *		}
		 *	}
		 * ```
		 * This will show action `extension.deleteFolder` only for items with `contextValue` is `folder`.
		 */
		contextValue?: string;

		/**
		 * @param label A human-readable string describing this item
		 * @param collapsibleState [TreeItemCollapsibleState](#TreeItemCollapsibleState) of the tree item. Default is [TreeItemCollapsibleState.None](#TreeItemCollapsibleState.None)
		 */
		constructor(label: string, collapsibleState?: TreeItemCollapsibleState);

		/**
		 * @param resourceUri The [uri](#Uri) of the resource representing this item.
		 * @param collapsibleState [TreeItemCollapsibleState](#TreeItemCollapsibleState) of the tree item. Default is [TreeItemCollapsibleState.None](#TreeItemCollapsibleState.None)
		 */
		constructor(resourceUri: Uri, collapsibleState?: TreeItemCollapsibleState);
	}

	/**
	 * Collapsible state of the tree item
	 */
	export enum TreeItemCollapsibleState {
		/**
		 * Determines an item can be neither collapsed nor expanded. Implies it has no children.
		 */
		None = 0,
		/**
		 * Determines an item is collapsed
		 */
		Collapsed = 1,
		/**
		 * Determines an item is expanded
		 */
		Expanded = 2
	}

	/**
	 * Value-object describing what options a terminal should use.
	 */
	export interface TerminalOptions {
		/**
		 * A human-readable string which will be used to represent the terminal in the UI.
		 */
		name?: string;

		/**
		 * A path to a custom shell executable to be used in the terminal.
		 */
		shellPath?: string;

		/**
		 * Args for the custom shell executable. A string can be used on Windows only which allows
		 * specifying shell args in [command-line format](https://msdn.microsoft.com/en-au/08dfcab2-eb6e-49a4-80eb-87d4076c98c6).
		 */
		shellArgs?: string[] | string;

		/**
		 * A path or Uri for the current working directory to be used for the terminal.
		 */
		cwd?: string | Uri;

		/**
		 * Object with environment variables that will be added to the VS Code process.
		 */
		env?: { [key: string]: string | null };

		/**
		 * Whether the terminal process environment should be exactly as provided in
		 * `TerminalOptions.env`. When this is false (default), the environment will be based on the
		 * window's environment and also apply configured platform settings like
		 * `terminal.integrated.windows.env` on top. When this is true, the complete environment
		 * must be provided as nothing will be inherited from the process or any configuration.
		 */
		strictEnv?: boolean;
	}

	/**
	 * A location in the editor at which progress information can be shown. It depends on the
	 * location how progress is visually represented.
	 */
	export enum ProgressLocation {

		/**
		 * Show progress for the source control viewlet, as overlay for the icon and as progress bar
		 * inside the viewlet (when visible). Neither supports cancellation nor discrete progress.
		 */
		SourceControl = 1,

		/**
		 * Show progress in the status bar of the editor. Neither supports cancellation nor discrete progress.
		 */
		Window = 10,

		/**
		 * Show progress as notification with an optional cancel button. Supports to show infinite and discrete progress.
		 */
		Notification = 15
	}

	/**
	 * Value-object describing where and how progress should show.
	 */
	export interface ProgressOptions {

		/**
		 * The location at which progress should show.
		 */
		location: ProgressLocation;

		/**
		 * A human-readable string which will be used to describe the
		 * operation.
		 */
		title?: string;

		/**
		 * Controls if a cancel button should show to allow the user to
		 * cancel the long running operation.  Note that currently only
		 * `ProgressLocation.Notification` is supporting to show a cancel
		 * button.
		 */
		cancellable?: boolean;
	}

	/**
	 * A light-weight user input UI that is initially not visible. After
	 * configuring it through its properties the extension can make it
	 * visible by calling [QuickInput.show](#QuickInput.show).
	 *
	 * There are several reasons why this UI might have to be hidden and
	 * the extension will be notified through [QuickInput.onDidHide](#QuickInput.onDidHide).
	 * (Examples include: an explicit call to [QuickInput.hide](#QuickInput.hide),
	 * the user pressing Esc, some other input UI opening, etc.)
	 *
	 * A user pressing Enter or some other gesture implying acceptance
	 * of the current state does not automatically hide this UI component.
	 * It is up to the extension to decide whether to accept the user's input
	 * and if the UI should indeed be hidden through a call to [QuickInput.hide](#QuickInput.hide).
	 *
	 * When the extension no longer needs this input UI, it should
	 * [QuickInput.dispose](#QuickInput.dispose) it to allow for freeing up
	 * any resources associated with it.
	 *
	 * See [QuickPick](#QuickPick) and [InputBox](#InputBox) for concrete UIs.
	 */
	export interface QuickInput {

		/**
		 * An optional title.
		 */
		title: string | undefined;

		/**
		 * An optional current step count.
		 */
		step: number | undefined;

		/**
		 * An optional total step count.
		 */
		totalSteps: number | undefined;

		/**
		 * If the UI should allow for user input. Defaults to true.
		 *
		 * Change this to false, e.g., while validating user input or
		 * loading data for the next step in user input.
		 */
		enabled: boolean;

		/**
		 * If the UI should show a progress indicator. Defaults to false.
		 *
		 * Change this to true, e.g., while loading more data or validating
		 * user input.
		 */
		busy: boolean;

		/**
		 * If the UI should stay open even when loosing UI focus. Defaults to false.
		 */
		ignoreFocusOut: boolean;

		/**
		 * Makes the input UI visible in its current configuration. Any other input
		 * UI will first fire an [QuickInput.onDidHide](#QuickInput.onDidHide) event.
		 */
		show(): void;

		/**
		 * Hides this input UI. This will also fire an [QuickInput.onDidHide](#QuickInput.onDidHide)
		 * event.
		 */
		hide(): void;

		/**
		 * An event signaling when this input UI is hidden.
		 *
		 * There are several reasons why this UI might have to be hidden and
		 * the extension will be notified through [QuickInput.onDidHide](#QuickInput.onDidHide).
		 * (Examples include: an explicit call to [QuickInput.hide](#QuickInput.hide),
		 * the user pressing Esc, some other input UI opening, etc.)
		 */
		onDidHide: Event<void>;

		/**
		 * Dispose of this input UI and any associated resources. If it is still
		 * visible, it is first hidden. After this call the input UI is no longer
		 * functional and no additional methods or properties on it should be
		 * accessed. Instead a new input UI should be created.
		 */
		dispose(): void;
	}

	/**
	 * A concrete [QuickInput](#QuickInput) to let the user pick an item from a
	 * list of items of type T. The items can be filtered through a filter text field and
	 * there is an option [canSelectMany](#QuickPick.canSelectMany) to allow for
	 * selecting multiple items.
	 *
	 * Note that in many cases the more convenient [window.showQuickPick](#window.showQuickPick)
	 * is easier to use. [window.createQuickPick](#window.createQuickPick) should be used
	 * when [window.showQuickPick](#window.showQuickPick) does not offer the required flexibility.
	 */
	export interface QuickPick<T extends QuickPickItem> extends QuickInput {

		/**
		 * Current value of the filter text.
		 */
		value: string;

		/**
		 * Optional placeholder in the filter text.
		 */
		placeholder: string | undefined;

		/**
		 * An event signaling when the value of the filter text has changed.
		 */
		readonly onDidChangeValue: Event<string>;

		/**
		 * An event signaling when the user indicated acceptance of the selected item(s).
		 */
		readonly onDidAccept: Event<void>;

		/**
		 * Buttons for actions in the UI.
		 */
		buttons: ReadonlyArray<QuickInputButton>;

		/**
		 * An event signaling when a button was triggered.
		 */
		readonly onDidTriggerButton: Event<QuickInputButton>;

		/**
		 * Items to pick from.
		 */
		items: ReadonlyArray<T>;

		/**
		 * If multiple items can be selected at the same time. Defaults to false.
		 */
		canSelectMany: boolean;

		/**
		 * If the filter text should also be matched against the description of the items. Defaults to false.
		 */
		matchOnDescription: boolean;

		/**
		 * If the filter text should also be matched against the detail of the items. Defaults to false.
		 */
		matchOnDetail: boolean;

		/**
		 * Active items. This can be read and updated by the extension.
		 */
		activeItems: ReadonlyArray<T>;

		/**
		 * An event signaling when the active items have changed.
		 */
		readonly onDidChangeActive: Event<T[]>;

		/**
		 * Selected items. This can be read and updated by the extension.
		 */
		selectedItems: ReadonlyArray<T>;

		/**
		 * An event signaling when the selected items have changed.
		 */
		readonly onDidChangeSelection: Event<T[]>;
	}

	/**
	 * A concrete [QuickInput](#QuickInput) to let the user input a text value.
	 *
	 * Note that in many cases the more convenient [window.showInputBox](#window.showInputBox)
	 * is easier to use. [window.createInputBox](#window.createInputBox) should be used
	 * when [window.showInputBox](#window.showInputBox) does not offer the required flexibility.
	 */
	export interface InputBox extends QuickInput {

		/**
		 * Current input value.
		 */
		value: string;

		/**
		 * Optional placeholder in the filter text.
		 */
		placeholder: string | undefined;

		/**
		 * If the input value should be hidden. Defaults to false.
		 */
		password: boolean;

		/**
		 * An event signaling when the value has changed.
		 */
		readonly onDidChangeValue: Event<string>;

		/**
		 * An event signaling when the user indicated acceptance of the input value.
		 */
		readonly onDidAccept: Event<void>;

		/**
		 * Buttons for actions in the UI.
		 */
		buttons: ReadonlyArray<QuickInputButton>;

		/**
		 * An event signaling when a button was triggered.
		 */
		readonly onDidTriggerButton: Event<QuickInputButton>;

		/**
		 * An optional prompt text providing some ask or explanation to the user.
		 */
		prompt: string | undefined;

		/**
		 * An optional validation message indicating a problem with the current input value.
		 */
		validationMessage: string | undefined;
	}

	/**
	 * Button for an action in a [QuickPick](#QuickPick) or [InputBox](#InputBox).
	 */
	export interface QuickInputButton {

		/**
		 * Icon for the button.
		 */
		readonly iconPath: Uri | { light: Uri; dark: Uri } | ThemeIcon;

		/**
		 * An optional tooltip.
		 */
		readonly tooltip?: string | undefined;
	}

	/**
	 * Predefined buttons for [QuickPick](#QuickPick) and [InputBox](#InputBox).
	 */
	export class QuickInputButtons {

		/**
		 * A back button for [QuickPick](#QuickPick) and [InputBox](#InputBox).
		 *
		 * When a navigation 'back' button is needed this one should be used for consistency.
		 * It comes with a predefined icon, tooltip and location.
		 */
		static readonly Back: QuickInputButton;

		/**
		 * @hidden
		 */
		private constructor();
	}

	/**
	 * An event describing an individual change in the text of a [document](#TextDocument).
	 */
	export interface TextDocumentContentChangeEvent {
		/**
		 * The range that got replaced.
		 */
		range: Range;
		/**
		 * The offset of the range that got replaced.
		 */
		rangeOffset: number;
		/**
		 * The length of the range that got replaced.
		 */
		rangeLength: number;
		/**
		 * The new text for the range.
		 */
		text: string;
	}

	/**
	 * An event describing a transactional [document](#TextDocument) change.
	 */
	export interface TextDocumentChangeEvent {

		/**
		 * The affected document.
		 */
		document: TextDocument;

		/**
		 * An array of content changes.
		 */
		contentChanges: TextDocumentContentChangeEvent[];
	}

	/**
	 * Represents reasons why a text document is saved.
	 */
	export enum TextDocumentSaveReason {

		/**
		 * Manually triggered, e.g. by the user pressing save, by starting debugging,
		 * or by an API call.
		 */
		Manual = 1,

		/**
		 * Automatic after a delay.
		 */
		AfterDelay = 2,

		/**
		 * When the editor lost focus.
		 */
		FocusOut = 3
	}

	/**
	 * An event that is fired when a [document](#TextDocument) will be saved.
	 *
	 * To make modifications to the document before it is being saved, call the
	 * [`waitUntil`](#TextDocumentWillSaveEvent.waitUntil)-function with a thenable
	 * that resolves to an array of [text edits](#TextEdit).
	 */
	export interface TextDocumentWillSaveEvent {

		/**
		 * The document that will be saved.
		 */
		document: TextDocument;

		/**
		 * The reason why save was triggered.
		 */
		reason: TextDocumentSaveReason;

		/**
		 * Allows to pause the event loop and to apply [pre-save-edits](#TextEdit).
		 * Edits of subsequent calls to this function will be applied in order. The
		 * edits will be *ignored* if concurrent modifications of the document happened.
		 *
		 * *Note:* This function can only be called during event dispatch and not
		 * in an asynchronous manner:
		 *
		 * ```ts
		 * workspace.onWillSaveTextDocument(event => {
		 * 	// async, will *throw* an error
		 * 	setTimeout(() => event.waitUntil(promise));
		 *
		 * 	// sync, OK
		 * 	event.waitUntil(promise);
		 * })
		 * ```
		 *
		 * @param thenable A thenable that resolves to [pre-save-edits](#TextEdit).
		 */
		waitUntil(thenable: Thenable<TextEdit[]>): void;

		/**
		 * Allows to pause the event loop until the provided thenable resolved.
		 *
		 * *Note:* This function can only be called during event dispatch.
		 *
		 * @param thenable A thenable that delays saving.
		 */
		waitUntil(thenable: Thenable<any>): void;
	}

	/**
	 * An event describing a change to the set of [workspace folders](#workspace.workspaceFolders).
	 */
	export interface WorkspaceFoldersChangeEvent {
		/**
		 * Added workspace folders.
		 */
		readonly added: WorkspaceFolder[];

		/**
		 * Removed workspace folders.
		 */
		readonly removed: WorkspaceFolder[];
	}

	/**
	 * A workspace folder is one of potentially many roots opened by the editor. All workspace folders
	 * are equal which means there is no notion of an active or master workspace folder.
	 */
	export interface WorkspaceFolder {

		/**
		 * The associated uri for this workspace folder.
		 *
		 * *Note:* The [Uri](#Uri)-type was intentionally chosen such that future releases of the editor can support
		 * workspace folders that are not stored on the local disk, e.g. `ftp://server/workspaces/foo`.
		 */
		readonly uri: Uri;

		/**
		 * The name of this workspace folder. Defaults to
		 * the basename of its [uri-path](#Uri.path)
		 */
		readonly name: string;

		/**
		 * The ordinal number of this workspace folder.
		 */
		readonly index: number;
	}

	/**
	 * Namespace for dealing with the current workspace. A workspace is the representation
	 * of the folder that has been opened. There is no workspace when just a file but not a
	 * folder has been opened.
	 *
	 * The workspace offers support for [listening](#workspace.createFileSystemWatcher) to fs
	 * events and for [finding](#workspace.findFiles) files. Both perform well and run _outside_
	 * the editor-process so that they should be always used instead of nodejs-equivalents.
	 */
	export namespace workspace {

		/**
		 * ~~The folder that is open in the editor. `undefined` when no folder
		 * has been opened.~~
		 *
		 * @deprecated Use [`workspaceFolders`](#workspace.workspaceFolders) instead.
		 */
		export const rootPath: string | undefined;

		/**
		 * List of workspace folders or `undefined` when no folder is open.
		 * *Note* that the first entry corresponds to the value of `rootPath`.
		 */
		export const workspaceFolders: WorkspaceFolder[] | undefined;

		/**
		 * The name of the workspace. `undefined` when no folder
		 * has been opened.
		 */
		export const name: string | undefined;

		/**
		 * An event that is emitted when a workspace folder is added or removed.
		 */
		export const onDidChangeWorkspaceFolders: Event<WorkspaceFoldersChangeEvent>;

		/**
		 * Returns the [workspace folder](#WorkspaceFolder) that contains a given uri.
		 * * returns `undefined` when the given uri doesn't match any workspace folder
		 * * returns the *input* when the given uri is a workspace folder itself
		 *
		 * @param uri An uri.
		 * @return A workspace folder or `undefined`
		 */
		export function getWorkspaceFolder(uri: Uri): WorkspaceFolder | undefined;

		/**
		 * Returns a path that is relative to the workspace folder or folders.
		 *
		 * When there are no [workspace folders](#workspace.workspaceFolders) or when the path
		 * is not contained in them, the input is returned.
		 *
		 * @param pathOrUri A path or uri. When a uri is given its [fsPath](#Uri.fsPath) is used.
		 * @param includeWorkspaceFolder When `true` and when the given path is contained inside a
		 * workspace folder the name of the workspace is prepended. Defaults to `true` when there are
		 * multiple workspace folders and `false` otherwise.
		 * @return A path relative to the root or the input.
		 */
		export function asRelativePath(pathOrUri: string | Uri, includeWorkspaceFolder?: boolean): string;

		/**
		 * This method replaces `deleteCount` [workspace folders](#workspace.workspaceFolders) starting at index `start`
		 * by an optional set of `workspaceFoldersToAdd` on the `vscode.workspace.workspaceFolders` array. This "splice"
		 * behavior can be used to add, remove and change workspace folders in a single operation.
		 *
		 * If the first workspace folder is added, removed or changed, the currently executing extensions (including the
		 * one that called this method) will be terminated and restarted so that the (deprecated) `rootPath` property is
		 * updated to point to the first workspace folder.
		 *
		 * Use the [`onDidChangeWorkspaceFolders()`](#onDidChangeWorkspaceFolders) event to get notified when the
		 * workspace folders have been updated.
		 *
		 * **Example:** adding a new workspace folder at the end of workspace folders
		 * ```typescript
		 * workspace.updateWorkspaceFolders(workspace.workspaceFolders ? workspace.workspaceFolders.length : 0, null, { uri: ...});
		 * ```
		 *
		 * **Example:** removing the first workspace folder
		 * ```typescript
		 * workspace.updateWorkspaceFolders(0, 1);
		 * ```
		 *
		 * **Example:** replacing an existing workspace folder with a new one
		 * ```typescript
		 * workspace.updateWorkspaceFolders(0, 1, { uri: ...});
		 * ```
		 *
		 * It is valid to remove an existing workspace folder and add it again with a different name
		 * to rename that folder.
		 *
		 * **Note:** it is not valid to call [updateWorkspaceFolders()](#updateWorkspaceFolders) multiple times
		 * without waiting for the [`onDidChangeWorkspaceFolders()`](#onDidChangeWorkspaceFolders) to fire.
		 *
		 * @param start the zero-based location in the list of currently opened [workspace folders](#WorkspaceFolder)
		 * from which to start deleting workspace folders.
		 * @param deleteCount the optional number of workspace folders to remove.
		 * @param workspaceFoldersToAdd the optional variable set of workspace folders to add in place of the deleted ones.
		 * Each workspace is identified with a mandatory URI and an optional name.
		 * @return true if the operation was successfully started and false otherwise if arguments were used that would result
		 * in invalid workspace folder state (e.g. 2 folders with the same URI).
		 */
		export function updateWorkspaceFolders(start: number, deleteCount: number | undefined | null, ...workspaceFoldersToAdd: { uri: Uri, name?: string }[]): boolean;

		/**
		 * Creates a file system watcher.
		 *
		 * A glob pattern that filters the file events on their absolute path must be provided. Optionally,
		 * flags to ignore certain kinds of events can be provided. To stop listening to events the watcher must be disposed.
		 *
		 * *Note* that only files within the current [workspace folders](#workspace.workspaceFolders) can be watched.
		 *
		 * @param globPattern A [glob pattern](#GlobPattern) that is applied to the absolute paths of created, changed,
		 * and deleted files. Use a [relative pattern](#RelativePattern) to limit events to a certain [workspace folder](#WorkspaceFolder).
		 * @param ignoreCreateEvents Ignore when files have been created.
		 * @param ignoreChangeEvents Ignore when files have been changed.
		 * @param ignoreDeleteEvents Ignore when files have been deleted.
		 * @return A new file system watcher instance.
		 */
		export function createFileSystemWatcher(globPattern: GlobPattern, ignoreCreateEvents?: boolean, ignoreChangeEvents?: boolean, ignoreDeleteEvents?: boolean): FileSystemWatcher;

		/**
		 * Find files across all [workspace folders](#workspace.workspaceFolders) in the workspace.
		 *
		 * @sample `findFiles('**​/*.js', '**​/node_modules/**', 10)`
		 * @param include A [glob pattern](#GlobPattern) that defines the files to search for. The glob pattern
		 * will be matched against the file paths of resulting matches relative to their workspace. Use a [relative pattern](#RelativePattern)
		 * to restrict the search results to a [workspace folder](#WorkspaceFolder).
		 * @param exclude  A [glob pattern](#GlobPattern) that defines files and folders to exclude. The glob pattern
		 * will be matched against the file paths of resulting matches relative to their workspace. When `undefined` only default excludes will
		 * apply, when `null` no excludes will apply.
		 * @param maxResults An upper-bound for the result.
		 * @param token A token that can be used to signal cancellation to the underlying search engine.
		 * @return A thenable that resolves to an array of resource identifiers. Will return no results if no
		 * [workspace folders](#workspace.workspaceFolders) are opened.
		 */
		export function findFiles(include: GlobPattern, exclude?: GlobPattern | null, maxResults?: number, token?: CancellationToken): Thenable<Uri[]>;

		/**
		 * Save all dirty files.
		 *
		 * @param includeUntitled Also save files that have been created during this session.
		 * @return A thenable that resolves when the files have been saved.
		 */
		export function saveAll(includeUntitled?: boolean): Thenable<boolean>;

		/**
		 * Make changes to one or many resources or create, delete, and rename resources as defined by the given
		 * [workspace edit](#WorkspaceEdit).
		 *
		 * All changes of a workspace edit are applied in the same order in which they have been added. If
		 * multiple textual inserts are made at the same position, these strings appear in the resulting text
		 * in the order the 'inserts' were made. Invalid sequences like 'delete file a' -> 'insert text in file a'
		 * cause failure of the operation.
		 *
		 * When applying a workspace edit that consists only of text edits an 'all-or-nothing'-strategy is used.
		 * A workspace edit with resource creations or deletions aborts the operation, e.g. consecutive edits will
		 * not be attempted, when a single edit fails.
		 *
		 * @param edit A workspace edit.
		 * @return A thenable that resolves when the edit could be applied.
		 */
		export function applyEdit(edit: WorkspaceEdit): Thenable<boolean>;

		/**
		 * All text documents currently known to the system.
		 */
		export const textDocuments: TextDocument[];

		/**
		 * Opens a document. Will return early if this document is already open. Otherwise
		 * the document is loaded and the [didOpen](#workspace.onDidOpenTextDocument)-event fires.
		 *
		 * The document is denoted by an [uri](#Uri). Depending on the [scheme](#Uri.scheme) the
		 * following rules apply:
		 * * `file`-scheme: Open a file on disk, will be rejected if the file does not exist or cannot be loaded.
		 * * `untitled`-scheme: A new file that should be saved on disk, e.g. `untitled:c:\frodo\new.js`. The language
		 * will be derived from the file name.
		 * * For all other schemes the registered text document content [providers](#TextDocumentContentProvider) are consulted.
		 *
		 * *Note* that the lifecycle of the returned document is owned by the editor and not by the extension. That means an
		 * [`onDidClose`](#workspace.onDidCloseTextDocument)-event can occur at any time after opening it.
		 *
		 * @param uri Identifies the resource to open.
		 * @return A promise that resolves to a [document](#TextDocument).
		 */
		export function openTextDocument(uri: Uri): Thenable<TextDocument>;

		/**
		 * A short-hand for `openTextDocument(Uri.file(fileName))`.
		 *
		 * @see [openTextDocument](#openTextDocument)
		 * @param fileName A name of a file on disk.
		 * @return A promise that resolves to a [document](#TextDocument).
		 */
		export function openTextDocument(fileName: string): Thenable<TextDocument>;

		/**
		 * Opens an untitled text document. The editor will prompt the user for a file
		 * path when the document is to be saved. The `options` parameter allows to
		 * specify the *language* and/or the *content* of the document.
		 *
		 * @param options Options to control how the document will be created.
		 * @return A promise that resolves to a [document](#TextDocument).
		 */
		export function openTextDocument(options?: { language?: string; content?: string; }): Thenable<TextDocument>;

		/**
		 * Register a text document content provider.
		 *
		 * Only one provider can be registered per scheme.
		 *
		 * @param scheme The uri-scheme to register for.
		 * @param provider A content provider.
		 * @return A [disposable](#Disposable) that unregisters this provider when being disposed.
		 */
		export function registerTextDocumentContentProvider(scheme: string, provider: TextDocumentContentProvider): Disposable;

		/**
		 * An event that is emitted when a [text document](#TextDocument) is opened or when the language id
		 * of a text document [has been changed](#languages.setTextDocumentLanguage).
		 *
		 * To add an event listener when a visible text document is opened, use the [TextEditor](#TextEditor) events in the
		 * [window](#window) namespace. Note that:
		 *
		 * - The event is emitted before the [document](#TextDocument) is updated in the
		 * [active text editor](#window.activeTextEditor)
		 * - When a [text document](#TextDocument) is already open (e.g.: open in another [visible text editor](#window.visibleTextEditors)) this event is not emitted
		 *
		 */
		export const onDidOpenTextDocument: Event<TextDocument>;

		/**
		 * An event that is emitted when a [text document](#TextDocument) is disposed or when the language id
		 * of a text document [has been changed](#languages.setTextDocumentLanguage).
		 *
		 * To add an event listener when a visible text document is closed, use the [TextEditor](#TextEditor) events in the
		 * [window](#window) namespace. Note that this event is not emitted when a [TextEditor](#TextEditor) is closed
		 * but the document remains open in another [visible text editor](#window.visibleTextEditors).
		 */
		export const onDidCloseTextDocument: Event<TextDocument>;

		/**
		 * An event that is emitted when a [text document](#TextDocument) is changed. This usually happens
		 * when the [contents](#TextDocument.getText) changes but also when other things like the
		 * [dirty](#TextDocument.isDirty)-state changes.
		 */
		export const onDidChangeTextDocument: Event<TextDocumentChangeEvent>;

		/**
		 * An event that is emitted when a [text document](#TextDocument) will be saved to disk.
		 *
		 * *Note 1:* Subscribers can delay saving by registering asynchronous work. For the sake of data integrity the editor
		 * might save without firing this event. For instance when shutting down with dirty files.
		 *
		 * *Note 2:* Subscribers are called sequentially and they can [delay](#TextDocumentWillSaveEvent.waitUntil) saving
		 * by registering asynchronous work. Protection against misbehaving listeners is implemented as such:
		 *  * there is an overall time budget that all listeners share and if that is exhausted no further listener is called
		 *  * listeners that take a long time or produce errors frequently will not be called anymore
		 *
		 * The current thresholds are 1.5 seconds as overall time budget and a listener can misbehave 3 times before being ignored.
		 */
		export const onWillSaveTextDocument: Event<TextDocumentWillSaveEvent>;

		/**
		 * An event that is emitted when a [text document](#TextDocument) is saved to disk.
		 */
		export const onDidSaveTextDocument: Event<TextDocument>;

		/**
		 * Get a workspace configuration object.
		 *
		 * When a section-identifier is provided only that part of the configuration
		 * is returned. Dots in the section-identifier are interpreted as child-access,
		 * like `{ myExt: { setting: { doIt: true }}}` and `getConfiguration('myExt.setting').get('doIt') === true`.
		 *
		 * When a resource is provided, configuration scoped to that resource is returned.
		 *
		 * @param section A dot-separated identifier.
		 * @param resource A resource for which the configuration is asked for
		 * @return The full configuration or a subset.
		 */
		export function getConfiguration(section?: string, resource?: Uri | null): WorkspaceConfiguration;

		/**
		 * An event that is emitted when the [configuration](#WorkspaceConfiguration) changed.
		 */
		export const onDidChangeConfiguration: Event<ConfigurationChangeEvent>;

		/**
		 * ~~Register a task provider.~~
		 *
		 * @deprecated Use the corresponding function on the `tasks` namespace instead
		 *
		 * @param type The task kind type this provider is registered for.
		 * @param provider A task provider.
		 * @return A [disposable](#Disposable) that unregisters this provider when being disposed.
		 */
		export function registerTaskProvider(type: string, provider: TaskProvider): Disposable;

		/**
		 * Register a filesystem provider for a given scheme, e.g. `ftp`.
		 *
		 * There can only be one provider per scheme and an error is being thrown when a scheme
		 * has been claimed by another provider or when it is reserved.
		 *
		 * @param scheme The uri-[scheme](#Uri.scheme) the provider registers for.
		 * @param provider The filesystem provider.
		 * @param options Immutable metadata about the provider.
		 * @return A [disposable](#Disposable) that unregisters this provider when being disposed.
		 */
		export function registerFileSystemProvider(scheme: string, provider: FileSystemProvider, options?: { isCaseSensitive?: boolean, isReadonly?: boolean }): Disposable;
	}

	/**
	 * An event describing the change in Configuration
	 */
	export interface ConfigurationChangeEvent {

		/**
		 * Returns `true` if the given section for the given resource (if provided) is affected.
		 *
		 * @param section Configuration name, supports _dotted_ names.
		 * @param resource A resource Uri.
		 * @return `true` if the given section for the given resource (if provided) is affected.
		 */
		affectsConfiguration(section: string, resource?: Uri): boolean;
	}

	/**
	 * Namespace for participating in language-specific editor [features](https://code.visualstudio.com/docs/editor/editingevolved),
	 * like IntelliSense, code actions, diagnostics etc.
	 *
	 * Many programming languages exist and there is huge variety in syntaxes, semantics, and paradigms. Despite that, features
	 * like automatic word-completion, code navigation, or code checking have become popular across different tools for different
	 * programming languages.
	 *
	 * The editor provides an API that makes it simple to provide such common features by having all UI and actions already in place and
	 * by allowing you to participate by providing data only. For instance, to contribute a hover all you have to do is provide a function
	 * that can be called with a [TextDocument](#TextDocument) and a [Position](#Position) returning hover info. The rest, like tracking the
	 * mouse, positioning the hover, keeping the hover stable etc. is taken care of by the editor.
	 *
	 * ```javascript
	 * languages.registerHoverProvider('javascript', {
	 * 	provideHover(document, position, token) {
	 * 		return new Hover('I am a hover!');
	 * 	}
	 * });
	 * ```
	 *
	 * Registration is done using a [document selector](#DocumentSelector) which is either a language id, like `javascript` or
	 * a more complex [filter](#DocumentFilter) like `{ language: 'typescript', scheme: 'file' }`. Matching a document against such
	 * a selector will result in a [score](#languages.match) that is used to determine if and how a provider shall be used. When
	 * scores are equal the provider that came last wins. For features that allow full arity, like [hover](#languages.registerHoverProvider),
	 * the score is only checked to be `>0`, for other features, like [IntelliSense](#languages.registerCompletionItemProvider) the
	 * score is used for determining the order in which providers are asked to participate.
	 */
	export namespace languages {

		/**
		 * Return the identifiers of all known languages.
		 * @return Promise resolving to an array of identifier strings.
		 */
		export function getLanguages(): Thenable<string[]>;

		/**
		 * Set (and change) the [language](#TextDocument.languageId) that is associated
		 * with the given document.
		 *
		 * *Note* that calling this function will trigger the [`onDidCloseTextDocument`](#workspace.onDidCloseTextDocument) event
		 * followed by the [`onDidOpenTextDocument`](#workspace.onDidOpenTextDocument) event.
		 *
		 * @param document The document which language is to be changed
		 * @param languageId The new language identifier.
		 * @returns A thenable that resolves with the updated document.
		 */
		export function setTextDocumentLanguage(document: TextDocument, languageId: string): Thenable<TextDocument>;

		/**
		 * Compute the match between a document [selector](#DocumentSelector) and a document. Values
		 * greater than zero mean the selector matches the document.
		 *
		 * A match is computed according to these rules:
		 * 1. When [`DocumentSelector`](#DocumentSelector) is an array, compute the match for each contained `DocumentFilter` or language identifier and take the maximum value.
		 * 2. A string will be desugared to become the `language`-part of a [`DocumentFilter`](#DocumentFilter), so `"fooLang"` is like `{ language: "fooLang" }`.
		 * 3. A [`DocumentFilter`](#DocumentFilter) will be matched against the document by comparing its parts with the document. The following rules apply:
		 *  1. When the `DocumentFilter` is empty (`{}`) the result is `0`
		 *  2. When `scheme`, `language`, or `pattern` are defined but one doesn’t match, the result is `0`
		 *  3. Matching against `*` gives a score of `5`, matching via equality or via a glob-pattern gives a score of `10`
		 *  4. The result is the maximum value of each match
		 *
		 * Samples:
		 * ```js
		 * // default document from disk (file-scheme)
		 * doc.uri; //'file:///my/file.js'
		 * doc.languageId; // 'javascript'
		 * match('javascript', doc); // 10;
		 * match({language: 'javascript'}, doc); // 10;
		 * match({language: 'javascript', scheme: 'file'}, doc); // 10;
		 * match('*', doc); // 5
		 * match('fooLang', doc); // 0
		 * match(['fooLang', '*'], doc); // 5
		 *
		 * // virtual document, e.g. from git-index
		 * doc.uri; // 'git:/my/file.js'
		 * doc.languageId; // 'javascript'
		 * match('javascript', doc); // 10;
		 * match({language: 'javascript', scheme: 'git'}, doc); // 10;
		 * match('*', doc); // 5
		 * ```
		 *
		 * @param selector A document selector.
		 * @param document A text document.
		 * @return A number `>0` when the selector matches and `0` when the selector does not match.
		 */
		export function match(selector: DocumentSelector, document: TextDocument): number;

		/**
		 * An [event](#Event) which fires when the global set of diagnostics changes. This is
		 * newly added and removed diagnostics.
		 */
		export const onDidChangeDiagnostics: Event<DiagnosticChangeEvent>;

		/**
		 * Get all diagnostics for a given resource. *Note* that this includes diagnostics from
		 * all extensions but *not yet* from the task framework.
		 *
		 * @param resource A resource
		 * @returns An array of [diagnostics](#Diagnostic) objects or an empty array.
		 */
		export function getDiagnostics(resource: Uri): Diagnostic[];

		/**
		 * Get all diagnostics. *Note* that this includes diagnostics from
		 * all extensions but *not yet* from the task framework.
		 *
		 * @returns An array of uri-diagnostics tuples or an empty array.
		 */
		export function getDiagnostics(): [Uri, Diagnostic[]][];

		/**
		 * Create a diagnostics collection.
		 *
		 * @param name The [name](#DiagnosticCollection.name) of the collection.
		 * @return A new diagnostic collection.
		 */
		export function createDiagnosticCollection(name?: string): DiagnosticCollection;

		/**
		 * Register a completion provider.
		 *
		 * Multiple providers can be registered for a language. In that case providers are sorted
		 * by their [score](#languages.match) and groups of equal score are sequentially asked for
		 * completion items. The process stops when one or many providers of a group return a
		 * result. A failing provider (rejected promise or exception) will not fail the whole
		 * operation.
		 *
		 * @param selector A selector that defines the documents this provider is applicable to.
		 * @param provider A completion provider.
		 * @param triggerCharacters Trigger completion when the user types one of the characters, like `.` or `:`.
		 * @return A [disposable](#Disposable) that unregisters this provider when being disposed.
		 */
		export function registerCompletionItemProvider(selector: DocumentSelector, provider: CompletionItemProvider, ...triggerCharacters: string[]): Disposable;

		/**
		 * Register a code action provider.
		 *
		 * Multiple providers can be registered for a language. In that case providers are asked in
		 * parallel and the results are merged. A failing provider (rejected promise or exception) will
		 * not cause a failure of the whole operation.
		 *
		 * @param selector A selector that defines the documents this provider is applicable to.
		 * @param provider A code action provider.
		 * @param metadata Metadata about the kind of code actions the provider providers.
		 * @return A [disposable](#Disposable) that unregisters this provider when being disposed.
		 */
		export function registerCodeActionsProvider(selector: DocumentSelector, provider: CodeActionProvider, metadata?: CodeActionProviderMetadata): Disposable;

		/**
		 * Register a code lens provider.
		 *
		 * Multiple providers can be registered for a language. In that case providers are asked in
		 * parallel and the results are merged. A failing provider (rejected promise or exception) will
		 * not cause a failure of the whole operation.
		 *
		 * @param selector A selector that defines the documents this provider is applicable to.
		 * @param provider A code lens provider.
		 * @return A [disposable](#Disposable) that unregisters this provider when being disposed.
		 */
		export function registerCodeLensProvider(selector: DocumentSelector, provider: CodeLensProvider): Disposable;

		/**
		 * Register a definition provider.
		 *
		 * Multiple providers can be registered for a language. In that case providers are asked in
		 * parallel and the results are merged. A failing provider (rejected promise or exception) will
		 * not cause a failure of the whole operation.
		 *
		 * @param selector A selector that defines the documents this provider is applicable to.
		 * @param provider A definition provider.
		 * @return A [disposable](#Disposable) that unregisters this provider when being disposed.
		 */
		export function registerDefinitionProvider(selector: DocumentSelector, provider: DefinitionProvider): Disposable;

		/**
		 * Register an implementation provider.
		 *
		 * Multiple providers can be registered for a language. In that case providers are asked in
		 * parallel and the results are merged. A failing provider (rejected promise or exception) will
		 * not cause a failure of the whole operation.
		 *
		 * @param selector A selector that defines the documents this provider is applicable to.
		 * @param provider An implementation provider.
		 * @return A [disposable](#Disposable) that unregisters this provider when being disposed.
		 */
		export function registerImplementationProvider(selector: DocumentSelector, provider: ImplementationProvider): Disposable;

		/**
		 * Register a type definition provider.
		 *
		 * Multiple providers can be registered for a language. In that case providers are asked in
		 * parallel and the results are merged. A failing provider (rejected promise or exception) will
		 * not cause a failure of the whole operation.
		 *
		 * @param selector A selector that defines the documents this provider is applicable to.
		 * @param provider A type definition provider.
		 * @return A [disposable](#Disposable) that unregisters this provider when being disposed.
		 */
		export function registerTypeDefinitionProvider(selector: DocumentSelector, provider: TypeDefinitionProvider): Disposable;

		/**
		 * Register a declaration provider.
		 *
		 * Multiple providers can be registered for a language. In that case providers are asked in
		 * parallel and the results are merged. A failing provider (rejected promise or exception) will
		 * not cause a failure of the whole operation.
		 *
		 * @param selector A selector that defines the documents this provider is applicable to.
		 * @param provider A declaration provider.
		 * @return A [disposable](#Disposable) that unregisters this provider when being disposed.
		 */
		export function registerDeclarationProvider(selector: DocumentSelector, provider: DeclarationProvider): Disposable;

		/**
		 * Register a hover provider.
		 *
		 * Multiple providers can be registered for a language. In that case providers are asked in
		 * parallel and the results are merged. A failing provider (rejected promise or exception) will
		 * not cause a failure of the whole operation.
		 *
		 * @param selector A selector that defines the documents this provider is applicable to.
		 * @param provider A hover provider.
		 * @return A [disposable](#Disposable) that unregisters this provider when being disposed.
		 */
		export function registerHoverProvider(selector: DocumentSelector, provider: HoverProvider): Disposable;

		/**
		 * Register a document highlight provider.
		 *
		 * Multiple providers can be registered for a language. In that case providers are sorted
		 * by their [score](#languages.match) and groups sequentially asked for document highlights.
		 * The process stops when a provider returns a `non-falsy` or `non-failure` result.
		 *
		 * @param selector A selector that defines the documents this provider is applicable to.
		 * @param provider A document highlight provider.
		 * @return A [disposable](#Disposable) that unregisters this provider when being disposed.
		 */
		export function registerDocumentHighlightProvider(selector: DocumentSelector, provider: DocumentHighlightProvider): Disposable;

		/**
		 * Register a document symbol provider.
		 *
		 * Multiple providers can be registered for a language. In that case providers are asked in
		 * parallel and the results are merged. A failing provider (rejected promise or exception) will
		 * not cause a failure of the whole operation.
		 *
		 * @param selector A selector that defines the documents this provider is applicable to.
		 * @param provider A document symbol provider.
		 * @param metaData metadata about the provider
		 * @return A [disposable](#Disposable) that unregisters this provider when being disposed.
		 */
		export function registerDocumentSymbolProvider(selector: DocumentSelector, provider: DocumentSymbolProvider, metaData?: DocumentSymbolProviderMetadata): Disposable;

		/**
		 * Register a workspace symbol provider.
		 *
		 * Multiple providers can be registered. In that case providers are asked in parallel and
		 * the results are merged. A failing provider (rejected promise or exception) will not cause
		 * a failure of the whole operation.
		 *
		 * @param provider A workspace symbol provider.
		 * @return A [disposable](#Disposable) that unregisters this provider when being disposed.
		 */
		export function registerWorkspaceSymbolProvider(provider: WorkspaceSymbolProvider): Disposable;

		/**
		 * Register a reference provider.
		 *
		 * Multiple providers can be registered for a language. In that case providers are asked in
		 * parallel and the results are merged. A failing provider (rejected promise or exception) will
		 * not cause a failure of the whole operation.
		 *
		 * @param selector A selector that defines the documents this provider is applicable to.
		 * @param provider A reference provider.
		 * @return A [disposable](#Disposable) that unregisters this provider when being disposed.
		 */
		export function registerReferenceProvider(selector: DocumentSelector, provider: ReferenceProvider): Disposable;

		/**
		 * Register a rename provider.
		 *
		 * Multiple providers can be registered for a language. In that case providers are sorted
		 * by their [score](#languages.match) and the best-matching provider is used. Failure
		 * of the selected provider will cause a failure of the whole operation.
		 *
		 * @param selector A selector that defines the documents this provider is applicable to.
		 * @param provider A rename provider.
		 * @return A [disposable](#Disposable) that unregisters this provider when being disposed.
		 */
		export function registerRenameProvider(selector: DocumentSelector, provider: RenameProvider): Disposable;

		/**
		 * Register a formatting provider for a document.
		 *
		 * Multiple providers can be registered for a language. In that case providers are sorted
		 * by their [score](#languages.match) and the best-matching provider is used. Failure
		 * of the selected provider will cause a failure of the whole operation.
		 *
		 * @param selector A selector that defines the documents this provider is applicable to.
		 * @param provider A document formatting edit provider.
		 * @return A [disposable](#Disposable) that unregisters this provider when being disposed.
		 */
		export function registerDocumentFormattingEditProvider(selector: DocumentSelector, provider: DocumentFormattingEditProvider): Disposable;

		/**
		 * Register a formatting provider for a document range.
		 *
		 * *Note:* A document range provider is also a [document formatter](#DocumentFormattingEditProvider)
		 * which means there is no need to [register](#languages.registerDocumentFormattingEditProvider) a document
		 * formatter when also registering a range provider.
		 *
		 * Multiple providers can be registered for a language. In that case providers are sorted
		 * by their [score](#languages.match) and the best-matching provider is used. Failure
		 * of the selected provider will cause a failure of the whole operation.
		 *
		 * @param selector A selector that defines the documents this provider is applicable to.
		 * @param provider A document range formatting edit provider.
		 * @return A [disposable](#Disposable) that unregisters this provider when being disposed.
		 */
		export function registerDocumentRangeFormattingEditProvider(selector: DocumentSelector, provider: DocumentRangeFormattingEditProvider): Disposable;

		/**
		 * Register a formatting provider that works on type. The provider is active when the user enables the setting `editor.formatOnType`.
		 *
		 * Multiple providers can be registered for a language. In that case providers are sorted
		 * by their [score](#languages.match) and the best-matching provider is used. Failure
		 * of the selected provider will cause a failure of the whole operation.
		 *
		 * @param selector A selector that defines the documents this provider is applicable to.
		 * @param provider An on type formatting edit provider.
		 * @param firstTriggerCharacter A character on which formatting should be triggered, like `}`.
		 * @param moreTriggerCharacter More trigger characters.
		 * @return A [disposable](#Disposable) that unregisters this provider when being disposed.
		 */
		export function registerOnTypeFormattingEditProvider(selector: DocumentSelector, provider: OnTypeFormattingEditProvider, firstTriggerCharacter: string, ...moreTriggerCharacter: string[]): Disposable;

		/**
		 * Register a signature help provider.
		 *
		 * Multiple providers can be registered for a language. In that case providers are sorted
		 * by their [score](#languages.match) and called sequentially until a provider returns a
		 * valid result.
		 *
		 * @param selector A selector that defines the documents this provider is applicable to.
		 * @param provider A signature help provider.
		 * @param triggerCharacters Trigger signature help when the user types one of the characters, like `,` or `(`.
		 * @param metadata Information about the provider.
		 * @return A [disposable](#Disposable) that unregisters this provider when being disposed.
		 */
		export function registerSignatureHelpProvider(selector: DocumentSelector, provider: SignatureHelpProvider, ...triggerCharacters: string[]): Disposable;
		export function registerSignatureHelpProvider(selector: DocumentSelector, provider: SignatureHelpProvider, metadata: SignatureHelpProviderMetadata): Disposable;

		/**
		 * Register a document link provider.
		 *
		 * Multiple providers can be registered for a language. In that case providers are asked in
		 * parallel and the results are merged. A failing provider (rejected promise or exception) will
		 * not cause a failure of the whole operation.
		 *
		 * @param selector A selector that defines the documents this provider is applicable to.
		 * @param provider A document link provider.
		 * @return A [disposable](#Disposable) that unregisters this provider when being disposed.
		 */
		export function registerDocumentLinkProvider(selector: DocumentSelector, provider: DocumentLinkProvider): Disposable;

		/**
		 * Register a color provider.
		 *
		 * Multiple providers can be registered for a language. In that case providers are asked in
		 * parallel and the results are merged. A failing provider (rejected promise or exception) will
		 * not cause a failure of the whole operation.
		 *
		 * @param selector A selector that defines the documents this provider is applicable to.
		 * @param provider A color provider.
		 * @return A [disposable](#Disposable) that unregisters this provider when being disposed.
		 */
		export function registerColorProvider(selector: DocumentSelector, provider: DocumentColorProvider): Disposable;

		/**
		 * Register a folding range provider.
		 *
		 * Multiple providers can be registered for a language. In that case providers are asked in
		 * parallel and the results are merged.
		 * If multiple folding ranges start at the same position, only the range of the first registered provider is used.
		 * If a folding range overlaps with an other range that has a smaller position, it is also ignored.
		 *
		 * A failing provider (rejected promise or exception) will
		 * not cause a failure of the whole operation.
		 *
		 * @param selector A selector that defines the documents this provider is applicable to.
		 * @param provider A folding range provider.
		 * @return A [disposable](#Disposable) that unregisters this provider when being disposed.
		 */
		export function registerFoldingRangeProvider(selector: DocumentSelector, provider: FoldingRangeProvider): Disposable;

		/**
		 * Register a selection range provider.
		 *
		 * Multiple providers can be registered for a language. In that case providers are asked in
		 * parallel and the results are merged. A failing provider (rejected promise or exception) will
		 * not cause a failure of the whole operation.
		 *
		 * @param selector A selector that defines the documents this provider is applicable to.
		 * @param provider A selection range provider.
		 * @return A [disposable](#Disposable) that unregisters this provider when being disposed.
		 */
		export function registerSelectionRangeProvider(selector: DocumentSelector, provider: SelectionRangeProvider): Disposable;

		/**
		 * Set a [language configuration](#LanguageConfiguration) for a language.
		 *
		 * @param language A language identifier like `typescript`.
		 * @param configuration Language configuration.
		 * @return A [disposable](#Disposable) that unsets this configuration.
		 */
		export function setLanguageConfiguration(language: string, configuration: LanguageConfiguration): Disposable;
	}

	/**
	 * Represents the input box in the Source Control viewlet.
	 */
	export interface SourceControlInputBox {

		/**
		 * Setter and getter for the contents of the input box.
		 */
		value: string;

		/**
		 * A string to show as place holder in the input box to guide the user.
		 */
		placeholder: string;
	}

	interface QuickDiffProvider {

		/**
		 * Provide a [uri](#Uri) to the original resource of any given resource uri.
		 *
		 * @param uri The uri of the resource open in a text editor.
		 * @param token A cancellation token.
		 * @return A thenable that resolves to uri of the matching original resource.
		 */
		provideOriginalResource?(uri: Uri, token: CancellationToken): ProviderResult<Uri>;
	}

	/**
	 * The theme-aware decorations for a
	 * [source control resource state](#SourceControlResourceState).
	 */
	export interface SourceControlResourceThemableDecorations {

		/**
		 * The icon path for a specific
		 * [source control resource state](#SourceControlResourceState).
		 */
		readonly iconPath?: string | Uri;
	}

	/**
	 * The decorations for a [source control resource state](#SourceControlResourceState).
	 * Can be independently specified for light and dark themes.
	 */
	export interface SourceControlResourceDecorations extends SourceControlResourceThemableDecorations {

		/**
		 * Whether the [source control resource state](#SourceControlResourceState) should
		 * be striked-through in the UI.
		 */
		readonly strikeThrough?: boolean;

		/**
		 * Whether the [source control resource state](#SourceControlResourceState) should
		 * be faded in the UI.
		 */
		readonly faded?: boolean;

		/**
		 * The title for a specific
		 * [source control resource state](#SourceControlResourceState).
		 */
		readonly tooltip?: string;

		/**
		 * The light theme decorations.
		 */
		readonly light?: SourceControlResourceThemableDecorations;

		/**
		 * The dark theme decorations.
		 */
		readonly dark?: SourceControlResourceThemableDecorations;
	}

	/**
	 * An source control resource state represents the state of an underlying workspace
	 * resource within a certain [source control group](#SourceControlResourceGroup).
	 */
	export interface SourceControlResourceState {

		/**
		 * The [uri](#Uri) of the underlying resource inside the workspace.
		 */
		readonly resourceUri: Uri;

		/**
		 * The [command](#Command) which should be run when the resource
		 * state is open in the Source Control viewlet.
		 */
		readonly command?: Command;

		/**
		 * The [decorations](#SourceControlResourceDecorations) for this source control
		 * resource state.
		 */
		readonly decorations?: SourceControlResourceDecorations;
	}

	/**
	 * A source control resource group is a collection of
	 * [source control resource states](#SourceControlResourceState).
	 */
	export interface SourceControlResourceGroup {

		/**
		 * The id of this source control resource group.
		 */
		readonly id: string;

		/**
		 * The label of this source control resource group.
		 */
		label: string;

		/**
		 * Whether this source control resource group is hidden when it contains
		 * no [source control resource states](#SourceControlResourceState).
		 */
		hideWhenEmpty?: boolean;

		/**
		 * This group's collection of
		 * [source control resource states](#SourceControlResourceState).
		 */
		resourceStates: SourceControlResourceState[];

		/**
		 * Dispose this source control resource group.
		 */
		dispose(): void;
	}

	/**
	 * An source control is able to provide [resource states](#SourceControlResourceState)
	 * to the editor and interact with the editor in several source control related ways.
	 */
	export interface SourceControl {

		/**
		 * The id of this source control.
		 */
		readonly id: string;

		/**
		 * The human-readable label of this source control.
		 */
		readonly label: string;

		/**
		 * The (optional) Uri of the root of this source control.
		 */
		readonly rootUri: Uri | undefined;

		/**
		 * The [input box](#SourceControlInputBox) for this source control.
		 */
		readonly inputBox: SourceControlInputBox;

		/**
		 * The UI-visible count of [resource states](#SourceControlResourceState) of
		 * this source control.
		 *
		 * Equals to the total number of [resource state](#SourceControlResourceState)
		 * of this source control, if undefined.
		 */
		count?: number;

		/**
		 * An optional [quick diff provider](#QuickDiffProvider).
		 */
		quickDiffProvider?: QuickDiffProvider;

		/**
		 * Optional commit template string.
		 *
		 * The Source Control viewlet will populate the Source Control
		 * input with this value when appropriate.
		 */
		commitTemplate?: string;

		/**
		 * Optional accept input command.
		 *
		 * This command will be invoked when the user accepts the value
		 * in the Source Control input.
		 */
		acceptInputCommand?: Command;

		/**
		 * Optional status bar commands.
		 *
		 * These commands will be displayed in the editor's status bar.
		 */
		statusBarCommands?: Command[];

		/**
		 * Create a new [resource group](#SourceControlResourceGroup).
		 */
		createResourceGroup(id: string, label: string): SourceControlResourceGroup;

		/**
		 * Dispose this source control.
		 */
		dispose(): void;
	}

	export namespace scm {

		/**
		 * ~~The [input box](#SourceControlInputBox) for the last source control
		 * created by the extension.~~
		 *
		 * @deprecated Use SourceControl.inputBox instead
		 */
		export const inputBox: SourceControlInputBox;

		/**
		 * Creates a new [source control](#SourceControl) instance.
		 *
		 * @param id An `id` for the source control. Something short, eg: `git`.
		 * @param label A human-readable string for the source control. Eg: `Git`.
		 * @param rootUri An optional Uri of the root of the source control. Eg: `Uri.parse(workspaceRoot)`.
		 * @return An instance of [source control](#SourceControl).
		 */
		export function createSourceControl(id: string, label: string, rootUri?: Uri): SourceControl;
	}

	/**
	 * Configuration for a debug session.
	 */
	export interface DebugConfiguration {
		/**
		 * The type of the debug session.
		 */
		type: string;

		/**
		 * The name of the debug session.
		 */
		name: string;

		/**
		 * The request type of the debug session.
		 */
		request: string;

		/**
		 * Additional debug type specific properties.
		 */
		[key: string]: any;
	}

	/**
	 * A debug session.
	 */
	export interface DebugSession {

		/**
		 * The unique ID of this debug session.
		 */
		readonly id: string;

		/**
		 * The debug session's type from the [debug configuration](#DebugConfiguration).
		 */
		readonly type: string;

		/**
		 * The debug session's name from the [debug configuration](#DebugConfiguration).
		 */
		readonly name: string;

		/**
		 * The workspace folder of this session or `undefined` for a folderless setup.
		 */
		readonly workspaceFolder: WorkspaceFolder | undefined;

		/**
		 * The "resolved" [debug configuration](#DebugConfiguration) of this session.
		 * "Resolved" means that
		 * - all variables have been substituted and
		 * - platform specific attribute sections have been "flattened" for the matching platform and removed for non-matching platforms.
		 */
		readonly configuration: DebugConfiguration;

		/**
		 * Send a custom request to the debug adapter.
		 */
		customRequest(command: string, args?: any): Thenable<any>;
	}

	/**
	 * A custom Debug Adapter Protocol event received from a [debug session](#DebugSession).
	 */
	export interface DebugSessionCustomEvent {
		/**
		 * The [debug session](#DebugSession) for which the custom event was received.
		 */
		session: DebugSession;

		/**
		 * Type of event.
		 */
		event: string;

		/**
		 * Event specific information.
		 */
		body?: any;
	}

	/**
	 * A debug configuration provider allows to add the initial debug configurations to a newly created launch.json
	 * and to resolve a launch configuration before it is used to start a new debug session.
	 * A debug configuration provider is registered via #debug.registerDebugConfigurationProvider.
	 */
	export interface DebugConfigurationProvider {
		/**
		 * Provides initial [debug configuration](#DebugConfiguration). If more than one debug configuration provider is
		 * registered for the same type, debug configurations are concatenated in arbitrary order.
		 *
		 * @param folder The workspace folder for which the configurations are used or `undefined` for a folderless setup.
		 * @param token A cancellation token.
		 * @return An array of [debug configurations](#DebugConfiguration).
		 */
		provideDebugConfigurations?(folder: WorkspaceFolder | undefined, token?: CancellationToken): ProviderResult<DebugConfiguration[]>;

		/**
		 * Resolves a [debug configuration](#DebugConfiguration) by filling in missing values or by adding/changing/removing attributes.
		 * If more than one debug configuration provider is registered for the same type, the resolveDebugConfiguration calls are chained
		 * in arbitrary order and the initial debug configuration is piped through the chain.
		 * Returning the value 'undefined' prevents the debug session from starting.
		 * Returning the value 'null' prevents the debug session from starting and opens the underlying debug configuration instead.
		 *
		 * @param folder The workspace folder from which the configuration originates from or `undefined` for a folderless setup.
		 * @param debugConfiguration The [debug configuration](#DebugConfiguration) to resolve.
		 * @param token A cancellation token.
		 * @return The resolved debug configuration or undefined or null.
		 */
		resolveDebugConfiguration?(folder: WorkspaceFolder | undefined, debugConfiguration: DebugConfiguration, token?: CancellationToken): ProviderResult<DebugConfiguration>;
	}

	/**
	 * Represents a debug adapter executable and optional arguments and runtime options passed to it.
	 */
	export class DebugAdapterExecutable {

		/**
		 * Creates a description for a debug adapter based on an executable program.
		 *
		 * @param command The command or executable path that implements the debug adapter.
		 * @param args Optional arguments to be passed to the command or executable.
		 * @param options Optional options to be used when starting the command or executable.
		 */
		constructor(command: string, args?: string[], options?: DebugAdapterExecutableOptions);

		/**
		 * The command or path of the debug adapter executable.
		 * A command must be either an absolute path of an executable or the name of an command to be looked up via the PATH environment variable.
		 * The special value 'node' will be mapped to VS Code's built-in Node.js runtime.
		 */
		readonly command: string;

		/**
		 * The arguments passed to the debug adapter executable. Defaults to an empty array.
		 */
		readonly args: string[];

		/**
		 * Optional options to be used when the debug adapter is started.
		 * Defaults to undefined.
		 */
		readonly options?: DebugAdapterExecutableOptions;
	}

	/**
	 * Options for a debug adapter executable.
	 */
	export interface DebugAdapterExecutableOptions {

		/**
		 * The additional environment of the executed program or shell. If omitted
		 * the parent process' environment is used. If provided it is merged with
		 * the parent process' environment.
		 */
		env?: { [key: string]: string };

		/**
		 * The current working directory for the executed debug adapter.
		 */
		cwd?: string;
	}

	/**
	 * Represents a debug adapter running as a socket based server.
	 */
	export class DebugAdapterServer {

		/**
		 * The port.
		 */
		readonly port: number;

		/**
		 * The host.
		 */
		readonly host?: string;

		/**
		 * Create a description for a debug adapter running as a socket based server.
		 */
		constructor(port: number, host?: string);
	}

	export type DebugAdapterDescriptor = DebugAdapterExecutable | DebugAdapterServer;

	export interface DebugAdapterDescriptorFactory {
		/**
		 * 'createDebugAdapterDescriptor' is called at the start of a debug session to provide details about the debug adapter to use.
		 * These details must be returned as objects of type [DebugAdapterDescriptor](#DebugAdapterDescriptor).
		 * Currently two types of debug adapters are supported:
		 * - a debug adapter executable is specified as a command path and arguments (see [DebugAdapterExecutable](#DebugAdapterExecutable)),
		 * - a debug adapter server reachable via a communication port (see [DebugAdapterServer](#DebugAdapterServer)).
		 * If the method is not implemented the default behavior is this:
		 *   createDebugAdapter(session: DebugSession, executable: DebugAdapterExecutable) {
		 *      if (typeof session.configuration.debugServer === 'number') {
		 *         return new DebugAdapterServer(session.configuration.debugServer);
		 *      }
		 *      return executable;
		 *   }
		 * @param session The [debug session](#DebugSession) for which the debug adapter will be used.
		 * @param executable The debug adapter's executable information as specified in the package.json (or undefined if no such information exists).
		 * @return a [debug adapter descriptor](#DebugAdapterDescriptor) or undefined.
		 */
		createDebugAdapterDescriptor(session: DebugSession, executable: DebugAdapterExecutable | undefined): ProviderResult<DebugAdapterDescriptor>;
	}

	/**
	 * A Debug Adapter Tracker is a means to track the communication between VS Code and a Debug Adapter.
	 */
	export interface DebugAdapterTracker {
		/**
		 * A session with the debug adapter is about to be started.
		 */
		onWillStartSession?(): void;
		/**
		 * The debug adapter is about to receive a Debug Adapter Protocol message from VS Code.
		 */
		onWillReceiveMessage?(message: any): void;
		/**
		 * The debug adapter has sent a Debug Adapter Protocol message to VS Code.
		 */
		onDidSendMessage?(message: any): void;
		/**
		 * The debug adapter session is about to be stopped.
		 */
		onWillStopSession?(): void;
		/**
		 * An error with the debug adapter has occurred.
		 */
		onError?(error: Error): void;
		/**
		 * The debug adapter has exited with the given exit code or signal.
		 */
		onExit?(code: number | undefined, signal: string | undefined): void;
	}

	export interface DebugAdapterTrackerFactory {
		/**
		 * The method 'createDebugAdapterTracker' is called at the start of a debug session in order
		 * to return a "tracker" object that provides read-access to the communication between VS Code and a debug adapter.
		 *
		 * @param session The [debug session](#DebugSession) for which the debug adapter tracker will be used.
		 * @return A [debug adapter tracker](#DebugAdapterTracker) or undefined.
		 */
		createDebugAdapterTracker(session: DebugSession): ProviderResult<DebugAdapterTracker>;
	}

	/**
	 * Represents the debug console.
	 */
	export interface DebugConsole {
		/**
		 * Append the given value to the debug console.
		 *
		 * @param value A string, falsy values will not be printed.
		 */
		append(value: string): void;

		/**
		 * Append the given value and a line feed character
		 * to the debug console.
		 *
		 * @param value A string, falsy values will be printed.
		 */
		appendLine(value: string): void;
	}

	/**
	 * An event describing the changes to the set of [breakpoints](#Breakpoint).
	 */
	export interface BreakpointsChangeEvent {
		/**
		 * Added breakpoints.
		 */
		readonly added: Breakpoint[];

		/**
		 * Removed breakpoints.
		 */
		readonly removed: Breakpoint[];

		/**
		 * Changed breakpoints.
		 */
		readonly changed: Breakpoint[];
	}

	/**
	 * The base class of all breakpoint types.
	 */
	export class Breakpoint {
		/**
		 * The unique ID of the breakpoint.
		 */
		readonly id: string;
		/**
		 * Is breakpoint enabled.
		 */
		readonly enabled: boolean;
		/**
		 * An optional expression for conditional breakpoints.
		 */
		readonly condition?: string;
		/**
		 * An optional expression that controls how many hits of the breakpoint are ignored.
		 */
		readonly hitCondition?: string;
		/**
		 * An optional message that gets logged when this breakpoint is hit. Embedded expressions within {} are interpolated by the debug adapter.
		 */
		readonly logMessage?: string;

		protected constructor(enabled?: boolean, condition?: string, hitCondition?: string, logMessage?: string);
	}

	/**
	 * A breakpoint specified by a source location.
	 */
	export class SourceBreakpoint extends Breakpoint {
		/**
		 * The source and line position of this breakpoint.
		 */
		readonly location: Location;

		/**
		 * Create a new breakpoint for a source location.
		 */
		constructor(location: Location, enabled?: boolean, condition?: string, hitCondition?: string, logMessage?: string);
	}

	/**
	 * A breakpoint specified by a function name.
	 */
	export class FunctionBreakpoint extends Breakpoint {
		/**
		 * The name of the function to which this breakpoint is attached.
		 */
		readonly functionName: string;

		/**
		 * Create a new function breakpoint.
		 */
		constructor(functionName: string, enabled?: boolean, condition?: string, hitCondition?: string, logMessage?: string);
	}

	/**
	 * Namespace for debug functionality.
	 */
	export namespace debug {

		/**
		 * The currently active [debug session](#DebugSession) or `undefined`. The active debug session is the one
		 * represented by the debug action floating window or the one currently shown in the drop down menu of the debug action floating window.
		 * If no debug session is active, the value is `undefined`.
		 */
		export let activeDebugSession: DebugSession | undefined;

		/**
		 * The currently active [debug console](#DebugConsole).
		 * If no debug session is active, output sent to the debug console is not shown.
		 */
		export let activeDebugConsole: DebugConsole;

		/**
		 * List of breakpoints.
		 */
		export let breakpoints: Breakpoint[];


		/**
		 * An [event](#Event) which fires when the [active debug session](#debug.activeDebugSession)
		 * has changed. *Note* that the event also fires when the active debug session changes
		 * to `undefined`.
		 */
		export const onDidChangeActiveDebugSession: Event<DebugSession | undefined>;

		/**
		 * An [event](#Event) which fires when a new [debug session](#DebugSession) has been started.
		 */
		export const onDidStartDebugSession: Event<DebugSession>;

		/**
		 * An [event](#Event) which fires when a custom DAP event is received from the [debug session](#DebugSession).
		 */
		export const onDidReceiveDebugSessionCustomEvent: Event<DebugSessionCustomEvent>;

		/**
		 * An [event](#Event) which fires when a [debug session](#DebugSession) has terminated.
		 */
		export const onDidTerminateDebugSession: Event<DebugSession>;

		/**
		 * An [event](#Event) that is emitted when the set of breakpoints is added, removed, or changed.
		 */
		export const onDidChangeBreakpoints: Event<BreakpointsChangeEvent>;


		/**
		 * Register a [debug configuration provider](#DebugConfigurationProvider) for a specific debug type.
		 * More than one provider can be registered for the same type.
		 *
		 * @param type The debug type for which the provider is registered.
		 * @param provider The [debug configuration provider](#DebugConfigurationProvider) to register.
		 * @return A [disposable](#Disposable) that unregisters this provider when being disposed.
		 */
		export function registerDebugConfigurationProvider(debugType: string, provider: DebugConfigurationProvider): Disposable;

		/**
		 * Register a [debug adapter descriptor factory](#DebugAdapterDescriptorFactory) for a specific debug type.
		 * An extension is only allowed to register a DebugAdapterDescriptorFactory for the debug type(s) defined by the extension. Otherwise an error is thrown.
		 * Registering more than one DebugAdapterDescriptorFactory for a debug type results in an error.
		 *
		 * @param debugType The debug type for which the factory is registered.
		 * @param factory The [debug adapter descriptor factory](#DebugAdapterDescriptorFactory) to register.
		 * @return A [disposable](#Disposable) that unregisters this factory when being disposed.
		 */
		export function registerDebugAdapterDescriptorFactory(debugType: string, factory: DebugAdapterDescriptorFactory): Disposable;

		/**
		 * Register a debug adapter tracker factory for the given debug type.
		 *
		 * @param debugType The debug type for which the factory is registered or '*' for matching all debug types.
		 * @param factory The [debug adapter tracker factory](#DebugAdapterTrackerFactory) to register.
		 * @return A [disposable](#Disposable) that unregisters this factory when being disposed.
		 */
		export function registerDebugAdapterTrackerFactory(debugType: string, factory: DebugAdapterTrackerFactory): Disposable;

		/**
		 * Start debugging by using either a named launch or named compound configuration,
		 * or by directly passing a [DebugConfiguration](#DebugConfiguration).
		 * The named configurations are looked up in '.vscode/launch.json' found in the given folder.
		 * Before debugging starts, all unsaved files are saved and the launch configurations are brought up-to-date.
		 * Folder specific variables used in the configuration (e.g. '${workspaceFolder}') are resolved against the given folder.
		 * @param folder The [workspace folder](#WorkspaceFolder) for looking up named configurations and resolving variables or `undefined` for a non-folder setup.
		 * @param nameOrConfiguration Either the name of a debug or compound configuration or a [DebugConfiguration](#DebugConfiguration) object.
		 * @param parent If specified the newly created debug session is registered as a "child" session of a "parent" debug session.
		 * @return A thenable that resolves when debugging could be successfully started.
		 */
		export function startDebugging(folder: WorkspaceFolder | undefined, nameOrConfiguration: string | DebugConfiguration, parentSession?: DebugSession): Thenable<boolean>;

		/**
		 * Add breakpoints.
		 * @param breakpoints The breakpoints to add.
		*/
		export function addBreakpoints(breakpoints: Breakpoint[]): void;

		/**
		 * Remove breakpoints.
		 * @param breakpoints The breakpoints to remove.
		 */
		export function removeBreakpoints(breakpoints: Breakpoint[]): void;
	}

	/**
	 * Namespace for dealing with installed extensions. Extensions are represented
	 * by an [extension](#Extension)-interface which enables reflection on them.
	 *
	 * Extension writers can provide APIs to other extensions by returning their API public
	 * surface from the `activate`-call.
	 *
	 * ```javascript
	 * export function activate(context: vscode.ExtensionContext) {
	 * 	let api = {
	 * 		sum(a, b) {
	 * 			return a + b;
	 * 		},
	 * 		mul(a, b) {
	 * 			return a * b;
	 * 		}
	 * 	};
	 * 	// 'export' public api-surface
	 * 	return api;
	 * }
	 * ```
	 * When depending on the API of another extension add an `extensionDependency`-entry
	 * to `package.json`, and use the [getExtension](#extensions.getExtension)-function
	 * and the [exports](#Extension.exports)-property, like below:
	 *
	 * ```javascript
	 * let mathExt = extensions.getExtension('genius.math');
	 * let importedApi = mathExt.exports;
	 *
	 * console.log(importedApi.mul(42, 1));
	 * ```
	 */
	export namespace extensions {

		/**
		 * Get an extension by its full identifier in the form of: `publisher.name`.
		 *
		 * @param extensionId An extension identifier.
		 * @return An extension or `undefined`.
		 */
		export function getExtension(extensionId: string): Extension<any> | undefined;

		/**
		 * Get an extension its full identifier in the form of: `publisher.name`.
		 *
		 * @param extensionId An extension identifier.
		 * @return An extension or `undefined`.
		 */
		export function getExtension<T>(extensionId: string): Extension<T> | undefined;

		/**
		 * All extensions currently known to the system.
		 */
		export let all: Extension<any>[];

		/**
		 * An event which fires when `extensions.all` changes. This can happen when extensions are
		 * installed, uninstalled, enabled or disabled.
		 */
		export const onDidChange: Event<void>;
	}

	//#region Comments

	/**
	 * Collapsible state of a [comment thread](#CommentThread)
	 */
	export enum CommentThreadCollapsibleState {
		/**
		 * Determines an item is collapsed
		 */
		Collapsed = 0,

		/**
		 * Determines an item is expanded
		 */
		Expanded = 1
	}

	/**
	 * A collection of [comments](#Comment) representing a conversation at a particular range in a document.
	 */
	export interface CommentThread {
		/**
		 * A unique identifier of the comment thread.
		 */
		readonly id: string;

		/**
		 * The uri of the document the thread has been created on.
		 */
		readonly uri: Uri;

		/**
		 * The range the comment thread is located within the document. The thread icon will be shown
		 * at the first line of the range.
		 */
		readonly range: Range;

		/**
		 * The ordered comments of the thread.
		 */
		comments: Comment[];

		/**
		 * Whether the thread should be collapsed or expanded when opening the document.
		 * Defaults to Collapsed.
		 */
		collapsibleState: CommentThreadCollapsibleState;

		/**
		 * The optional human-readable label describing the [Comment Thread](#CommentThread)
		 */
		label?: string;

		/**
		 * Optional accept input command
		 *
		 * `acceptInputCommand` is the default action rendered on Comment Widget, which is always placed rightmost.
		 * This command will be invoked when users the user accepts the value in the comment editor.
		 * This command will disabled when the comment editor is empty.
		 */
		acceptInputCommand?: Command;


		/**
		 * Dispose this comment thread.
		 *
		 * Once disposed, this comment thread will be removed from visible editors and Comment Panel when approriate.
		 */
		dispose(): void;
	}

	/**
	 * Author information of a [comment](#Comment)
	 */

	export interface CommentAuthorInformation {
		/**
		 * The display name of the author of the comment
		 */
		name: string;

		/**
		 * The optional icon path for the author
		 */
		iconPath?: Uri;
	}

	/**
	 * Author information of a [comment](#Comment)
	 */

	export interface CommentAuthorInformation {
		/**
		 * The display name of the author of the comment
		 */
		name: string;

		/**
		 * The optional icon path for the author
		 */
		iconPath?: Uri;
	}

	/**
	 * A comment is displayed within the editor or the Comments Panel, depending on how it is provided.
	 */
	export interface Comment {
		/**
		 * The id of the comment
		 */
		id: string;

		/**
		 * The human-readable comment body
		 */
		body: MarkdownString;

		/**
		 * The author information of the comment
		 */
		author: CommentAuthorInformation;

		/**
		 * Optional label describing the [Comment](#Comment)
		 * Label will be rendered next to authorName if exists.
		 */
		label?: string;

		/**
		 * The command to be executed if the comment is selected in the Comments Panel
		 */
		selectCommand?: Command;

		/**
		 * The command to be executed when users try to save the edits to the comment
		 */
		editCommand?: Command;
<<<<<<< HEAD
=======

		/**
		 * The command to be executed when users try to delete the comment
		 */
		deleteCommand?: Command;
>>>>>>> a24be4c4
	}

	/**
	 * The comment input box in Comment Widget.
	 */
	export interface CommentInputBox {
		/**
		 * Setter and getter for the contents of the comment input box
		 */
		value: string;

		/**
		 * The uri of the document comment input box has been created on
		 */
		resource: Uri;

		/**
		 * The range the comment input box is located within the document
		 */
		range: Range;
	}

	/**
	 * Commenting range provider for a [comment controller](#CommentController).
	 */
	export interface CommentingRangeProvider {
		/**
		 * Provide a list of ranges which allow new comment threads creation or null for a given document
		 */
		provideCommentingRanges(document: TextDocument, token: CancellationToken): ProviderResult<Range[]>;
	}

	/**
	 * Comment thread template for new comment thread creation.
	 */
	export interface CommentThreadTemplate {
		/**
		 * The human-readable label describing the [Comment Thread](#CommentThread)
		 */
		readonly label: string;

		/**
		 * Optional accept input command
		 *
		 * `acceptInputCommand` is the default action rendered on Comment Widget, which is always placed rightmost.
		 * This command will be invoked when users the user accepts the value in the comment editor.
		 * This command will disabled when the comment editor is empty.
		 */
		readonly acceptInputCommand?: Command;

		/**
		 * Optional additonal commands.
		 *
		 * `additionalCommands` are the secondary actions rendered on Comment Widget.
		 */
		readonly additionalCommands?: Command[];

		/**
		 * The command to be executed when users try to delete the comment thread. Currently, this is only called
		 * when the user collapses a comment thread that has no comments in it.
		 */
		readonly deleteCommand?: Command;
	}

	/**
	 * A comment controller is able to provide [comments](#CommentThread) support to the editor and
	 * provide users various ways to interact with comments.
	 */
	export interface CommentController {
		/**
		 * The id of this comment controller.
		 */
		readonly id: string;

		/**
		 * The human-readable label of this comment controller.
		 */
		readonly label: string;

		/**
		 * The active [comment input box](#CommentInputBox) or `undefined`. The active `inputBox` is the input box of
		 * the comment thread widget that currently has focus. It's `undefined` when the focus is not in any CommentInputBox.
		 */
		readonly inputBox: CommentInputBox | undefined;

		/**
		 * Optional comment thread template information.
		 *
		 * The comment controller will use this information to create the comment widget when users attempt to create new comment thread
		 * from the gutter or command palette.
		 *
		 * When users run `CommentThreadTemplate.acceptInputCommand` or `CommentThreadTemplate.additionalCommands`, extensions should create
		 * the approriate [CommentThread](#CommentThread).
		 *
		 * If not provided, users won't be able to create new comment threads in the editor.
		 */
		template?: CommentThreadTemplate;

		/**
		 * Optional commenting range provider. Provide a list [ranges](#Range) which support commenting to any given resource uri.
		 *
		 * If not provided and `emptyCommentThreadFactory` exits, users can leave comments in any document opened in the editor.
		 */
		commentingRangeProvider?: CommentingRangeProvider;

		/**
		 * Create a [comment thread](#CommentThread). The comment thread will be displayed in visible text editors (if the resource matches)
		 * and Comments Panel once created.
		 *
		 * @param id An `id` for the comment thread.
		 * @param resource The uri of the document the thread has been created on.
		 * @param range The range the comment thread is located within the document.
		 * @param comments The ordered comments of the thread.
		 */
		createCommentThread(id: string, uri: Uri, range: Range, comments: Comment[]): CommentThread;

		/**
		 * Dispose this comment controller.
		 *
		 * Once disposed, all [comment threads](#CommentThread) created by this comment controller will also be removed from the editor
		 * and Comments Panel.
		 */
		dispose(): void;
	}

	namespace comment {
		/**
		 * Creates a new [comment controller](#CommentController) instance.
		 *
		 * @param id An `id` for the comment controller.
		 * @param label A human-readable string for the comment controller.
		 * @return An instance of [comment controller](#CommentController).
		 */
		export function createCommentController(id: string, label: string): CommentController;
	}

	//#endregion
}

/**
 * Thenable is a common denominator between ES6 promises, Q, jquery.Deferred, WinJS.Promise,
 * and others. This API makes no assumption about what promise library is being used which
 * enables reusing existing code without migrating to a specific promise implementation. Still,
 * we recommend the use of native promises which are available in this editor.
 */
interface Thenable<T> {
	/**
	* Attaches callbacks for the resolution and/or rejection of the Promise.
	* @param onfulfilled The callback to execute when the Promise is resolved.
	* @param onrejected The callback to execute when the Promise is rejected.
	* @returns A Promise for the completion of which ever callback is executed.
	*/
	then<TResult>(onfulfilled?: (value: T) => TResult | Thenable<TResult>, onrejected?: (reason: any) => TResult | Thenable<TResult>): Thenable<TResult>;
	then<TResult>(onfulfilled?: (value: T) => TResult | Thenable<TResult>, onrejected?: (reason: any) => void): Thenable<TResult>;
}<|MERGE_RESOLUTION|>--- conflicted
+++ resolved
@@ -9078,14 +9078,6 @@
 		 * The command to be executed when users try to save the edits to the comment
 		 */
 		editCommand?: Command;
-<<<<<<< HEAD
-=======
-
-		/**
-		 * The command to be executed when users try to delete the comment
-		 */
-		deleteCommand?: Command;
->>>>>>> a24be4c4
 	}
 
 	/**
